/* eslint-env mocha */
import expect from "expect"
<<<<<<< HEAD
import { fromJS, OrderedMap } from "immutable"
import { mapToList, validateNumber, validateInteger, validateParam, validateFile, fromJSOrdered, getAcceptControllingResponse } from "core/utils"
=======
import { fromJS } from "immutable"
import { mapToList, validateNumber, validateInteger, validateParam, validateFile, fromJSOrdered, createDeepLinkPath, escapeDeepLinkPath } from "core/utils"
>>>>>>> ef5904f3
import win from "core/window"

describe("utils", function() {

  describe("mapToList", function(){

    it("should convert a map to a list, setting `key`", function(){
      // With
      const aMap = fromJS({
        a: {
          one: 1,
        },
        b: {
          two: 2,
        }
      })

      // When
      const aList = mapToList(aMap, "someKey")

      // Then
      expect(aList.toJS()).toEqual([
        { someKey: "a", one: 1 },
        { someKey: "b", two: 2 },
      ])
    })

    it("should flatten an arbitrarily deep map", function(){
      // With
      const aMap = fromJS({
        a: {
          one: {
            alpha: true
          }
        },
        b: {
          two: {
            bravo: true
          },
          three: {
            charlie: true
          }
        }
      })

      // When
      const aList = mapToList(aMap, ["levelA", "levelB"])

      // Then
      expect(aList.toJS()).toEqual([
        { levelA: "a", levelB: "one", alpha: true },
        { levelA: "b", levelB: "two", bravo: true },
        { levelA: "b", levelB: "three", charlie: true },
      ])

    })

    it("should handle an empty map", function(){
      // With
      const aMap = fromJS({})

      // When
      const aList = mapToList(aMap, ["levelA", "levelB"])

      // Then
      expect(aList.toJS()).toEqual([])
    })

  })

  describe("validateNumber", function() {
    let errorMessage = "Value must be a number"

    it("doesn't return for whole numbers", function() {
      expect(validateNumber(0)).toBeFalsy()
      expect(validateNumber(1)).toBeFalsy()
      expect(validateNumber(20)).toBeFalsy()
      expect(validateNumber(5000000)).toBeFalsy()
      expect(validateNumber("1")).toBeFalsy()
      expect(validateNumber("2")).toBeFalsy()
      expect(validateNumber(-1)).toBeFalsy()
      expect(validateNumber(-20)).toBeFalsy()
      expect(validateNumber(-5000000)).toBeFalsy()
    })

    it("doesn't return for negative numbers", function() {
      expect(validateNumber(-1)).toBeFalsy()
      expect(validateNumber(-20)).toBeFalsy()
      expect(validateNumber(-5000000)).toBeFalsy()
    })

    it("doesn't return for decimal numbers", function() {
      expect(validateNumber(1.1)).toBeFalsy()
      expect(validateNumber(2.5)).toBeFalsy()
      expect(validateNumber(-30.99)).toBeFalsy()
    })

    it("returns a message for strings", function() {
      expect(validateNumber("")).toEqual(errorMessage)
      expect(validateNumber(" ")).toEqual(errorMessage)
      expect(validateNumber("test")).toEqual(errorMessage)
    })

    it("returns a message for invalid input", function() {
      expect(validateNumber(undefined)).toEqual(errorMessage)
      expect(validateNumber(null)).toEqual(errorMessage)
      expect(validateNumber({})).toEqual(errorMessage)
      expect(validateNumber([])).toEqual(errorMessage)
      expect(validateNumber(true)).toEqual(errorMessage)
      expect(validateNumber(false)).toEqual(errorMessage)
    })
  })

  describe("validateInteger", function() {
    let errorMessage = "Value must be an integer"

    it("doesn't return for positive integers", function() {
      expect(validateInteger(0)).toBeFalsy()
      expect(validateInteger(1)).toBeFalsy()
      expect(validateInteger(20)).toBeFalsy()
      expect(validateInteger(5000000)).toBeFalsy()
      expect(validateInteger("1")).toBeFalsy()
      expect(validateInteger("2")).toBeFalsy()
      expect(validateInteger(-1)).toBeFalsy()
      expect(validateInteger(-20)).toBeFalsy()
      expect(validateInteger(-5000000)).toBeFalsy()
    })

    it("doesn't return for negative integers", function() {
      expect(validateInteger(-1)).toBeFalsy()
      expect(validateInteger(-20)).toBeFalsy()
      expect(validateInteger(-5000000)).toBeFalsy()
    })

    it("returns a message for decimal values", function() {
      expect(validateInteger(1.1)).toEqual(errorMessage)
      expect(validateInteger(2.5)).toEqual(errorMessage)
      expect(validateInteger(-30.99)).toEqual(errorMessage)
    })

    it("returns a message for strings", function() {
      expect(validateInteger("")).toEqual(errorMessage)
      expect(validateInteger(" ")).toEqual(errorMessage)
      expect(validateInteger("test")).toEqual(errorMessage)
    })

    it("returns a message for invalid input", function() {
      expect(validateInteger(undefined)).toEqual(errorMessage)
      expect(validateInteger(null)).toEqual(errorMessage)
      expect(validateInteger({})).toEqual(errorMessage)
      expect(validateInteger([])).toEqual(errorMessage)
      expect(validateInteger(true)).toEqual(errorMessage)
      expect(validateInteger(false)).toEqual(errorMessage)
    })
  })

   describe("validateFile", function() {
    let errorMessage = "Value must be a file"

    it("validates against objects which are instances of 'File'", function() {
      let fileObj = new win.File([], "Test File")
      expect(validateFile(fileObj)).toBeFalsy()
      expect(validateFile(null)).toBeFalsy()
      expect(validateFile(undefined)).toBeFalsy()
      expect(validateFile(1)).toEqual(errorMessage)
      expect(validateFile("string")).toEqual(errorMessage)
    })
   })

  describe("validateParam", function() {
    let param = null
    let result = null

    it("skips validation when `type` is not specified", function() {
      // invalid type
      param = fromJS({
        required: false,
        type: undefined,
        value: ""
      })
      result = validateParam( param, false )
      expect( result ).toEqual( [] )
    })

    it("validates required strings", function() {
      // invalid string
      param = fromJS({
        required: true,
        type: "string",
        value: ""
      })
      result = validateParam( param, false )
      expect( result ).toEqual( ["Required field is not provided"] )

            // valid string
      param = fromJS({
        required: true,
        type: "string",
        value: "test string"
      })
      result = validateParam( param, false )
      expect( result ).toEqual( [] )
    })

    it("validates optional strings", function() {
      // valid (empty) string
      param = fromJS({
        required: false,
        type: "string",
        value: ""
      })
      result = validateParam( param, false )
      expect( result ).toEqual( [] )

      // valid string
      param = fromJS({
        required: false,
        type: "string",
        value: "test"
      })
      result = validateParam( param, false )
      expect( result ).toEqual( [] )
    })

    it("validates required files", function() {
      // invalid file
      param = fromJS({
        required: true,
        type: "file",
        value: undefined
      })
      result = validateParam( param, false )
      expect( result ).toEqual( ["Required field is not provided"] )

      // valid file
      param = fromJS({
        required: true,
        type: "file",
        value: new win.File()
      })
      result = validateParam( param, false )
      expect( result ).toEqual( [] )
    })

    it("validates optional files", function() {
      // invalid file
      param = fromJS({
        required: false,
        type: "file",
        value: "not a file"
      })
      result = validateParam( param, false )
      expect( result ).toEqual( ["Value must be a file"] )

      // valid (empty) file
      param = fromJS({
        required: false,
        type: "file",
        value: undefined
      })
      result = validateParam( param, false )
      expect( result ).toEqual( [] )

      // valid file
      param = fromJS({
        required: false,
        type: "file",
        value: new win.File()
      })
      result = validateParam( param, false )
      expect( result ).toEqual( [] )
    })

    it("validates required arrays", function() {
      // invalid (empty) array
      param = fromJS({
        required: true,
        type: "array",
        value: []
      })
      result = validateParam( param, false )
      expect( result ).toEqual( ["Required field is not provided"] )

      // invalid (not an array)
      param = fromJS({
        required: true,
        type: "array",
        value: undefined
      })
      result = validateParam( param, false )
      expect( result ).toEqual( ["Required field is not provided"] )

      // invalid array, items do not match correct type
      param = fromJS({
        required: true,
        type: "array",
        value: [1],
        items: {
          type: "string"
        }
      })
      result = validateParam( param, false )
      expect( result ).toEqual( [{index: 0, error: "Value must be a string"}] )

      // valid array, with no 'type' for items
      param = fromJS({
        required: true,
        type: "array",
        value: ["1"]
      })
      result = validateParam( param, false )
      expect( result ).toEqual( [] )

      // valid array, items match type
      param = fromJS({
        required: true,
        type: "array",
        value: ["1"],
        items: {
          type: "string"
        }
      })
      result = validateParam( param, false )
      expect( result ).toEqual( [] )
    })

    it("validates optional arrays", function() {
      // valid, empty array
      param = fromJS({
        required: false,
        type: "array",
        value: []
      })
      result = validateParam( param, false )
      expect( result ).toEqual( [] )

      // invalid, items do not match correct type
      param = fromJS({
        required: false,
        type: "array",
        value: ["number"],
        items: {
          type: "number"
        }
      })
      result = validateParam( param, false )
      expect( result ).toEqual( [{index: 0, error: "Value must be a number"}] )

      // valid
      param = fromJS({
        required: false,
        type: "array",
        value: ["test"],
        items: {
          type: "string"
        }
      })
      result = validateParam( param, false )
      expect( result ).toEqual( [] )
    })

    it("validates required booleans", function() {
      // invalid boolean value
      param = fromJS({
        required: true,
        type: "boolean",
        value: undefined
      })
      result = validateParam( param, false )
      expect( result ).toEqual( ["Required field is not provided"] )

      // invalid boolean value (not a boolean)
      param = fromJS({
        required: true,
        type: "boolean",
        value: "test string"
      })
      result = validateParam( param, false )
      expect( result ).toEqual( ["Required field is not provided"] )

      // valid boolean value
      param = fromJS({
        required: true,
        type: "boolean",
        value: "true"
      })
      result = validateParam( param, false )
      expect( result ).toEqual( [] )

      // valid boolean value
      param = fromJS({
        required: true,
        type: "boolean",
        value: false
      })
      result = validateParam( param, false )
      expect( result ).toEqual( [] )
    })

    it("validates optional booleans", function() {
      // valid (empty) boolean value
      param = fromJS({
        required: false,
        type: "boolean",
        value: undefined
      })
      result = validateParam( param, false )
      expect( result ).toEqual( [] )

      // invalid boolean value (not a boolean)
      param = fromJS({
        required: false,
        type: "boolean",
        value: "test string"
      })
      result = validateParam( param, false )
      expect( result ).toEqual( ["Value must be a boolean"] )

      // valid boolean value
      param = fromJS({
        required: false,
        type: "boolean",
        value: "true"
      })
      result = validateParam( param, false )
      expect( result ).toEqual( [] )

      // valid boolean value
      param = fromJS({
        required: false,
        type: "boolean",
        value: false
      })
      result = validateParam( param, false )
      expect( result ).toEqual( [] )
    })

    it("validates required numbers", function() {
      // invalid number, string instead of a number
      param = fromJS({
        required: true,
        type: "number",
        value: "test"
      })
      result = validateParam( param, false )
      expect( result ).toEqual( ["Required field is not provided"] )

      // invalid number, undefined value
      param = fromJS({
        required: true,
        type: "number",
        value: undefined
      })
      result = validateParam( param, false )
      expect( result ).toEqual( ["Required field is not provided"] )

      // valid number
      param = fromJS({
        required: true,
        type: "number",
        value: 10
      })
      result = validateParam( param, false )
      expect( result ).toEqual( [] )
    })

    it("validates optional numbers", function() {
      // invalid number, string instead of a number
      param = fromJS({
        required: false,
        type: "number",
        value: "test"
      })
      result = validateParam( param, false )
      expect( result ).toEqual( ["Value must be a number"] )

      // valid (empty) number
      param = fromJS({
        required: false,
        type: "number",
        value: undefined
      })
      result = validateParam( param, false )
      expect( result ).toEqual( [] )

      // valid number
      param = fromJS({
        required: false,
        type: "number",
        value: 10
      })
      result = validateParam( param, false )
      expect( result ).toEqual( [] )
    })

    it("validates required integers", function() {
      // invalid integer, string instead of an integer
      param = fromJS({
        required: true,
        type: "integer",
        value: "test"
      })
      result = validateParam( param, false )
      expect( result ).toEqual( ["Required field is not provided"] )

      // invalid integer, undefined value
      param = fromJS({
        required: true,
        type: "integer",
        value: undefined
      })
      result = validateParam( param, false )
      expect( result ).toEqual( ["Required field is not provided"] )

      // valid integer
      param = fromJS({
        required: true,
        type: "integer",
        value: 10
      })
      result = validateParam( param, false )
      expect( result ).toEqual( [] )
    })

    it("validates optional integers", function() {
      // invalid integer, string instead of an integer
      param = fromJS({
        required: false,
        type: "integer",
        value: "test"
      })
      result = validateParam( param, false )
      expect( result ).toEqual( ["Value must be an integer"] )

      // valid (empty) integer
      param = fromJS({
        required: false,
        type: "integer",
        value: undefined
      })
      result = validateParam( param, false )
      expect( result ).toEqual( [] )

      // integers
      param = fromJS({
        required: false,
        type: "integer",
        value: 10
      })
      result = validateParam( param, false )
      expect( result ).toEqual( [] )
    })
  })

  describe("fromJSOrdered", () => {
    it("should create an OrderedMap from an object", () => {
      const param = {
        value: "test"
      }

      const result = fromJSOrdered(param).toJS()
      expect( result ).toEqual( { value: "test" } )
    })

    it("should not use an object's length property for Map size", () => {
      const param = {
        length: 5
      }

      const result = fromJSOrdered(param).toJS()
      expect( result ).toEqual( { length: 5 } )
    })

    it("should create an OrderedMap from an array", () => {
      const param = [1, 1, 2, 3, 5, 8]

      const result = fromJSOrdered(param).toJS()
      expect( result ).toEqual( [1, 1, 2, 3, 5, 8] )
    })
  })

<<<<<<< HEAD
  describe.only("getAcceptControllingResponse", () => {
    it("should return the first 2xx response with a media type", () => {
      const responses = fromJSOrdered({
        "200": {
          content: {
            "application/json": {
              schema: {
                type: "object"
              }
            }
          }
        },
        "201": {
          content: {
            "application/json": {
              schema: {
                type: "object"
              }
            }
          }
        }
      })

      expect(getAcceptControllingResponse(responses)).toEqual(responses.get("200"))
    })
    it("should skip 2xx responses without defined media types", () => {
      const responses = fromJSOrdered({
        "200": {
          content: {
            "application/json": {
              schema: {
                type: "object"
              }
            }
          }
        },
        "201": {
          content: {
            "application/json": {
              schema: {
                type: "object"
              }
            }
          }
        }
      })

      expect(getAcceptControllingResponse(responses)).toEqual(responses.get("201"))
    })
    it("should default to the `default` response if it has defined media types", () => {
      const responses = fromJSOrdered({
        "200": {
          description: "quite empty"
        },
        "201": {
          description: "quite empty"
        },
        default: {
          content: {
            "application/json": {
              schema: {
                type: "object"
              }
            }
          }
        }
      })

      expect(getAcceptControllingResponse(responses)).toEqual(responses.get("default"))
    })
    it("should return null if there are no suitable controlling responses", () => {
      const responses = fromJSOrdered({
        "200": {
          description: "quite empty"
        },
        "201": {
          description: "quite empty"
        },
        "default": {
          description: "also empty.."
        }
      })

      expect(getAcceptControllingResponse(responses)).toBe(null)
    })
    it("should return null if an empty OrderedMap is passed", () => {
      const responses = fromJSOrdered()

      expect(getAcceptControllingResponse(responses)).toBe(null)
    })
    it("should return null if anything except an OrderedMap is passed", () => {
      const responses = {}

      expect(getAcceptControllingResponse(responses)).toBe(null)
=======
  describe("createDeepLinkPath", function() {
    it("creates a deep link path replacing spaces with underscores", function() {
      const result = createDeepLinkPath("tag id with spaces")
      expect(result).toEqual("tag_id_with_spaces")
    })

    it("trims input when creating a deep link path", function() {
      let result = createDeepLinkPath("  spaces before and after    ")
      expect(result).toEqual("spaces_before_and_after")

      result = createDeepLinkPath("  ")
      expect(result).toEqual("")
    })

    it("creates a deep link path with special characters", function() {
      const result = createDeepLinkPath("!@#$%^&*(){}[]")
      expect(result).toEqual("!@#$%^&*(){}[]")
    })

    it("returns an empty string for invalid input", function() {
      expect( createDeepLinkPath(null) ).toEqual("")
      expect( createDeepLinkPath(undefined) ).toEqual("")
      expect( createDeepLinkPath(1) ).toEqual("")
      expect( createDeepLinkPath([]) ).toEqual("")
      expect( createDeepLinkPath({}) ).toEqual("")
    })
  })

  describe("escapeDeepLinkPath", function() {
    it("creates and escapes a deep link path", function() {
      const result = escapeDeepLinkPath("tag id with spaces?")
      expect(result).toEqual("tag_id_with_spaces\\?")
    })

    it("escapes a deep link path that starts with a number", function() {
      const result = escapeDeepLinkPath("123")
      expect(result).toEqual("\\31 23")
    })

    it("escapes a deep link path with a class selector", function() {
      const result = escapeDeepLinkPath("hello.world")
      expect(result).toEqual("hello\\.world")
    })

    it("escapes a deep link path with an id selector", function() {
      const result = escapeDeepLinkPath("hello#world")
      expect(result).toEqual("hello\\#world")
>>>>>>> ef5904f3
    })
  })
})<|MERGE_RESOLUTION|>--- conflicted
+++ resolved
@@ -1,13 +1,8 @@
 /* eslint-env mocha */
 import expect from "expect"
-<<<<<<< HEAD
 import { fromJS, OrderedMap } from "immutable"
-import { mapToList, validateNumber, validateInteger, validateParam, validateFile, fromJSOrdered, getAcceptControllingResponse } from "core/utils"
-=======
-import { fromJS } from "immutable"
-import { mapToList, validateNumber, validateInteger, validateParam, validateFile, fromJSOrdered, createDeepLinkPath, escapeDeepLinkPath } from "core/utils"
->>>>>>> ef5904f3
-import win from "core/window"
+import { mapToList, validateNumber, validateInteger, validateParam, validateFile, fromJSOrdered, getAcceptControllingResponse, createDeepLinkPath, escapeDeepLinkPath } from "core/utils"
+
 
 describe("utils", function() {
 
@@ -588,7 +583,6 @@
     })
   })
 
-<<<<<<< HEAD
   describe.only("getAcceptControllingResponse", () => {
     it("should return the first 2xx response with a media type", () => {
       const responses = fromJSOrdered({
@@ -683,7 +677,9 @@
       const responses = {}
 
       expect(getAcceptControllingResponse(responses)).toBe(null)
-=======
+    })
+  })
+
   describe("createDeepLinkPath", function() {
     it("creates a deep link path replacing spaces with underscores", function() {
       const result = createDeepLinkPath("tag id with spaces")
@@ -731,7 +727,6 @@
     it("escapes a deep link path with an id selector", function() {
       const result = escapeDeepLinkPath("hello#world")
       expect(result).toEqual("hello\\#world")
->>>>>>> ef5904f3
     })
   })
 })