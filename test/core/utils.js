/* eslint-env mocha */
import expect from "expect"
import { fromJS, OrderedMap } from "immutable"
import {
  mapToList,
  validateMinLength,
  validateMaxLength,
  validateDateTime,
  validateGuid,
  validateNumber,
  validateInteger,
  validateParam,
  validateFile,
  validateMaximum,
  validateMinimum,
  fromJSOrdered,
  getAcceptControllingResponse,
  createDeepLinkPath,
  escapeDeepLinkPath,
<<<<<<< HEAD
  formatXml
=======
  sanitizeUrl
>>>>>>> 9eae5627
} from "core/utils"
import win from "core/window"

describe("utils", function() {

  describe("mapToList", function(){

    it("should convert a map to a list, setting `key`", function(){
      // With
      const aMap = fromJS({
        a: {
          one: 1,
        },
        b: {
          two: 2,
        }
      })

      // When
      const aList = mapToList(aMap, "someKey")

      // Then
      expect(aList.toJS()).toEqual([
        { someKey: "a", one: 1 },
        { someKey: "b", two: 2 },
      ])
    })

    it("should flatten an arbitrarily deep map", function(){
      // With
      const aMap = fromJS({
        a: {
          one: {
            alpha: true
          }
        },
        b: {
          two: {
            bravo: true
          },
          three: {
            charlie: true
          }
        }
      })

      // When
      const aList = mapToList(aMap, ["levelA", "levelB"])

      // Then
      expect(aList.toJS()).toEqual([
        { levelA: "a", levelB: "one", alpha: true },
        { levelA: "b", levelB: "two", bravo: true },
        { levelA: "b", levelB: "three", charlie: true },
      ])

    })

    it("should handle an empty map", function(){
      // With
      const aMap = fromJS({})

      // When
      const aList = mapToList(aMap, ["levelA", "levelB"])

      // Then
      expect(aList.toJS()).toEqual([])
    })

  })

  describe("validateMaximum", function() {
    let errorMessage = "Value must be less than Maximum"

    it("doesn't return for valid input", function() {
      expect(validateMaximum(9, 10)).toBeFalsy()
      expect(validateMaximum(19, 20)).toBeFalsy()
    })

    it("returns a message for invalid input", function() {
      expect(validateMaximum(1, 0)).toEqual(errorMessage)
      expect(validateMaximum(10, 9)).toEqual(errorMessage)
      expect(validateMaximum(20, 19)).toEqual(errorMessage)
    })
  })

  describe("validateMinimum", function() {
    let errorMessage = "Value must be greater than Minimum"

    it("doesn't return for valid input", function() {
      expect(validateMinimum(2, 1)).toBeFalsy()
      expect(validateMinimum(20, 10)).toBeFalsy()
    })

    it("returns a message for invalid input", function() {
      expect(validateMinimum(-1, 0)).toEqual(errorMessage)
      expect(validateMinimum(1, 2)).toEqual(errorMessage)
      expect(validateMinimum(10, 20)).toEqual(errorMessage)
    })
  })

  describe("validateNumber", function() {
    let errorMessage = "Value must be a number"

    it("doesn't return for whole numbers", function() {
      expect(validateNumber(0)).toBeFalsy()
      expect(validateNumber(1)).toBeFalsy()
      expect(validateNumber(20)).toBeFalsy()
      expect(validateNumber(5000000)).toBeFalsy()
      expect(validateNumber("1")).toBeFalsy()
      expect(validateNumber("2")).toBeFalsy()
      expect(validateNumber(-1)).toBeFalsy()
      expect(validateNumber(-20)).toBeFalsy()
      expect(validateNumber(-5000000)).toBeFalsy()
    })

    it("doesn't return for negative numbers", function() {
      expect(validateNumber(-1)).toBeFalsy()
      expect(validateNumber(-20)).toBeFalsy()
      expect(validateNumber(-5000000)).toBeFalsy()
    })

    it("doesn't return for decimal numbers", function() {
      expect(validateNumber(1.1)).toBeFalsy()
      expect(validateNumber(2.5)).toBeFalsy()
      expect(validateNumber(-30.99)).toBeFalsy()
    })

    it("returns a message for strings", function() {
      expect(validateNumber("")).toEqual(errorMessage)
      expect(validateNumber(" ")).toEqual(errorMessage)
      expect(validateNumber("test")).toEqual(errorMessage)
    })

    it("returns a message for invalid input", function() {
      expect(validateNumber(undefined)).toEqual(errorMessage)
      expect(validateNumber(null)).toEqual(errorMessage)
      expect(validateNumber({})).toEqual(errorMessage)
      expect(validateNumber([])).toEqual(errorMessage)
      expect(validateNumber(true)).toEqual(errorMessage)
      expect(validateNumber(false)).toEqual(errorMessage)
    })
  })

  describe("validateInteger", function() {
    let errorMessage = "Value must be an integer"

    it("doesn't return for positive integers", function() {
      expect(validateInteger(0)).toBeFalsy()
      expect(validateInteger(1)).toBeFalsy()
      expect(validateInteger(20)).toBeFalsy()
      expect(validateInteger(5000000)).toBeFalsy()
      expect(validateInteger("1")).toBeFalsy()
      expect(validateInteger("2")).toBeFalsy()
      expect(validateInteger(-1)).toBeFalsy()
      expect(validateInteger(-20)).toBeFalsy()
      expect(validateInteger(-5000000)).toBeFalsy()
    })

    it("doesn't return for negative integers", function() {
      expect(validateInteger(-1)).toBeFalsy()
      expect(validateInteger(-20)).toBeFalsy()
      expect(validateInteger(-5000000)).toBeFalsy()
    })

    it("returns a message for decimal values", function() {
      expect(validateInteger(1.1)).toEqual(errorMessage)
      expect(validateInteger(2.5)).toEqual(errorMessage)
      expect(validateInteger(-30.99)).toEqual(errorMessage)
    })

    it("returns a message for strings", function() {
      expect(validateInteger("")).toEqual(errorMessage)
      expect(validateInteger(" ")).toEqual(errorMessage)
      expect(validateInteger("test")).toEqual(errorMessage)
    })

    it("returns a message for invalid input", function() {
      expect(validateInteger(undefined)).toEqual(errorMessage)
      expect(validateInteger(null)).toEqual(errorMessage)
      expect(validateInteger({})).toEqual(errorMessage)
      expect(validateInteger([])).toEqual(errorMessage)
      expect(validateInteger(true)).toEqual(errorMessage)
      expect(validateInteger(false)).toEqual(errorMessage)
    })
  })

  describe("validateFile", function() {
    let errorMessage = "Value must be a file"

    it("validates against objects which are instances of 'File'", function() {
      let fileObj = new win.File([], "Test File")
      expect(validateFile(fileObj)).toBeFalsy()
      expect(validateFile(null)).toBeFalsy()
      expect(validateFile(undefined)).toBeFalsy()
      expect(validateFile(1)).toEqual(errorMessage)
      expect(validateFile("string")).toEqual(errorMessage)
    })
   })

   describe("validateDateTime", function() {
    let errorMessage = "Value must be a DateTime"

    it("doesn't return for valid dates", function() {
      expect(validateDateTime("Mon, 25 Dec 1995 13:30:00 +0430")).toBeFalsy()
    })

    it("returns a message for invalid input'", function() {
      expect(validateDateTime(null)).toEqual(errorMessage)
      expect(validateDateTime("string")).toEqual(errorMessage)
    })
   })

  describe("validateGuid", function() {
    let errorMessage = "Value must be a Guid"

    it("doesn't return for valid guid", function() {
      expect(validateGuid("8ce4811e-cec5-4a29-891a-15d1917153c1")).toBeFalsy()
      expect(validateGuid("{8ce4811e-cec5-4a29-891a-15d1917153c1}")).toBeFalsy()
    })

    it("returns a message for invalid input'", function() {
      expect(validateGuid(1)).toEqual(errorMessage)
      expect(validateGuid("string")).toEqual(errorMessage)
    })
   })

   describe("validateMaxLength", function() {
    let errorMessage = "Value must be less than MaxLength"

    it("doesn't return for valid guid", function() {
      expect(validateMaxLength("a", 1)).toBeFalsy()
      expect(validateMaxLength("abc", 5)).toBeFalsy()
    })

    it("returns a message for invalid input'", function() {
      expect(validateMaxLength("abc", 0)).toEqual(errorMessage)
      expect(validateMaxLength("abc", 1)).toEqual(errorMessage)
      expect(validateMaxLength("abc", 2)).toEqual(errorMessage)
    })
   })

   describe("validateMinLength", function() {
    let errorMessage = "Value must be greater than MinLength"

    it("doesn't return for valid guid", function() {
      expect(validateMinLength("a", 1)).toBeFalsy()
      expect(validateMinLength("abc", 2)).toBeFalsy()
    })

    it("returns a message for invalid input'", function() {
      expect(validateMinLength("abc", 5)).toEqual(errorMessage)
      expect(validateMinLength("abc", 8)).toEqual(errorMessage)
    })
   })

  describe("validateParam", function() {
    let param = null
    let result = null

    const assertValidateParam = (param, expectedError) => {
      // Swagger 2.0 version
      result = validateParam( fromJS(param), false )
      expect( result ).toEqual( expectedError )

      // OAS3 version, using `schema` sub-object
      let oas3Param = {
        value: param.value,
        required: param.required,
        schema: {
          ...param,
          value: undefined,
          required: undefined
        }
      }
      result = validateParam( fromJS(oas3Param), false, true )
      expect( result ).toEqual( expectedError )
    }

    it("should check the isOAS3 flag when validating parameters", function() {
      // This should "skip" validation because there is no `schema.type` property
      // and we are telling `validateParam` this is an OAS3 spec
      param = fromJS({
        value: "",
        required: true,
        schema: {
          notTheTypeProperty: "string"
        }
      })
      result = validateParam( param, false, true )
      expect( result ).toEqual( [] )
    })

    it("validates required strings", function() {
      // invalid string
      param = {
        required: true,
        type: "string",
        value: ""
      }
      assertValidateParam(param, ["Required field is not provided"])

      // valid string
      param = {
        required: true,
        type: "string",
        value: "test string"
      }
      assertValidateParam(param, [])

      // valid string with min and max length
      param = {
        required: true,
        type: "string",
        value: "test string",
        maxLength: 50,
        minLength: 1
      }
      assertValidateParam(param, [])
    })

    it("validates required strings with min and max length", function() {
      // invalid string with max length
      param = {
        required: true,
        type: "string",
        value: "test string",
        maxLength: 5
      }
      assertValidateParam(param, ["Value must be less than MaxLength"])

      // invalid string with max length 0
      param = {
        required: true,
        type: "string",
        value: "test string",
        maxLength: 0
      }
      assertValidateParam(param, ["Value must be less than MaxLength"])

      // invalid string with min length
      param = {
        required: true,
        type: "string",
        value: "test string",
        minLength: 50
      }
      assertValidateParam(param, ["Value must be greater than MinLength"])
    })

    it("validates optional strings", function() {
      // valid (empty) string
      param = {
        required: false,
        type: "string",
        value: ""
      }
      assertValidateParam(param, [])

      // valid string
      param = {
        required: false,
        type: "string",
        value: "test"
      }
      assertValidateParam(param, [])
    })

    it("validates required files", function() {
      // invalid file
      param = {
        required: true,
        type: "file",
        value: undefined
      }
      assertValidateParam(param, ["Required field is not provided"])

      // valid file
      param = {
        required: true,
        type: "file",
        value: new win.File()
      }
      assertValidateParam(param, [])
    })

    it("validates optional files", function() {
      // invalid file
      param = {
        required: false,
        type: "file",
        value: "not a file"
      }
      assertValidateParam(param, ["Value must be a file"])

      // valid (empty) file
      param = {
        required: false,
        type: "file",
        value: undefined
      }
      assertValidateParam(param, [])

      // valid file
      param = {
        required: false,
        type: "file",
        value: new win.File()
      }
      assertValidateParam(param, [])
    })

    it("validates required arrays", function() {
      // invalid (empty) array
      param = {
        required: true,
        type: "array",
        value: []
      }
      assertValidateParam(param, ["Required field is not provided"])

      // invalid (not an array)
      param = {
        required: true,
        type: "array",
        value: undefined
      }
      assertValidateParam(param, ["Required field is not provided"])

      // invalid array, items do not match correct type
      param = {
        required: true,
        type: "array",
        value: [1],
        items: {
          type: "string"
        }
      }
      assertValidateParam(param, [{index: 0, error: "Value must be a string"}])

      // valid array, with no 'type' for items
      param = {
        required: true,
        type: "array",
        value: ["1"]
      }
      assertValidateParam(param, [])

      // valid array, items match type
      param = {
        required: true,
        type: "array",
        value: ["1"],
        items: {
          type: "string"
        }
      }
      assertValidateParam(param, [])
    })

    it("validates optional arrays", function() {
      // valid, empty array
      param = {
        required: false,
        type: "array",
        value: []
      }
      assertValidateParam(param, [])

      // invalid, items do not match correct type
      param = {
        required: false,
        type: "array",
        value: ["number"],
        items: {
          type: "number"
        }
      }
      assertValidateParam(param, [{index: 0, error: "Value must be a number"}])

      // valid
      param = {
        required: false,
        type: "array",
        value: ["test"],
        items: {
          type: "string"
        }
      }
      assertValidateParam(param, [])
    })

    it("validates required booleans", function() {
      // invalid boolean value
      param = {
        required: true,
        type: "boolean",
        value: undefined
      }
      assertValidateParam(param, ["Required field is not provided"])

      // invalid boolean value (not a boolean)
      param = {
        required: true,
        type: "boolean",
        value: "test string"
      }
      assertValidateParam(param, ["Required field is not provided"])

      // valid boolean value
      param = {
        required: true,
        type: "boolean",
        value: "true"
      }
      assertValidateParam(param, [])

      // valid boolean value
      param = {
        required: true,
        type: "boolean",
        value: false
      }
      assertValidateParam(param, [])
    })

    it("validates optional booleans", function() {
      // valid (empty) boolean value
      param = {
        required: false,
        type: "boolean",
        value: undefined
      }
      assertValidateParam(param, [])

      // invalid boolean value (not a boolean)
      param = {
        required: false,
        type: "boolean",
        value: "test string"
      }
      assertValidateParam(param, ["Value must be a boolean"])

      // valid boolean value
      param = {
        required: false,
        type: "boolean",
        value: "true"
      }
      assertValidateParam(param, [])

      // valid boolean value
      param = {
        required: false,
        type: "boolean",
        value: false
      }
      assertValidateParam(param, [])
    })

    it("validates required numbers", function() {
      // invalid number, string instead of a number
      param = {
        required: true,
        type: "number",
        value: "test"
      }
      assertValidateParam(param, ["Required field is not provided"])

      // invalid number, undefined value
      param = {
        required: true,
        type: "number",
        value: undefined
      }
      assertValidateParam(param, ["Required field is not provided"])

      // valid number with min and max
      param = {
        required: true,
        type: "number",
        value: 10,
        minimum: 5,
        maximum: 99
      }
      assertValidateParam(param, [])

      // valid negative number with min and max
      param = {
        required: true,
        type: "number",
        value: -10,
        minimum: -50,
        maximum: -5
      }
      assertValidateParam(param, [])

      // invalid number with maximum:0
      param = {
        required: true,
        type: "number",
        value: 1,
        maximum: 0
      }
      assertValidateParam(param, ["Value must be less than Maximum"])

      // invalid number with minimum:0
      param = {
        required: true,
        type: "number",
        value: -10,
        minimum: 0
      }
      assertValidateParam(param, ["Value must be greater than Minimum"])
    })

    it("validates optional numbers", function() {
      // invalid number, string instead of a number
      param = {
        required: false,
        type: "number",
        value: "test"
      }
      assertValidateParam(param, ["Value must be a number"])

      // valid (empty) number
      param = {
        required: false,
        type: "number",
        value: undefined
      }
      assertValidateParam(param, [])

      // valid number
      param = {
        required: false,
        type: "number",
        value: 10
      }
      assertValidateParam(param, [])
    })

    it("validates required integers", function() {
      // invalid integer, string instead of an integer
      param = {
        required: true,
        type: "integer",
        value: "test"
      }
      assertValidateParam(param, ["Required field is not provided"])

      // invalid integer, undefined value
      param = {
        required: true,
        type: "integer",
        value: undefined
      }
      assertValidateParam(param, ["Required field is not provided"])

      // valid integer
      param = {
        required: true,
        type: "integer",
        value: 10
      }
      assertValidateParam(param, [])
    })

    it("validates optional integers", function() {
      // invalid integer, string instead of an integer
      param = {
        required: false,
        type: "integer",
        value: "test"
      }
      assertValidateParam(param, ["Value must be an integer"])

      // valid (empty) integer
      param = {
        required: false,
        type: "integer",
        value: undefined
      }
      assertValidateParam(param, [])

      // integers
      param = {
        required: false,
        type: "integer",
        value: 10
      }
      assertValidateParam(param, [])
    })
  })

  describe("fromJSOrdered", () => {
    it("should create an OrderedMap from an object", () => {
      const param = {
        value: "test"
      }

      const result = fromJSOrdered(param).toJS()
      expect( result ).toEqual( { value: "test" } )
    })

    it("should not use an object's length property for Map size", () => {
      const param = {
        length: 5
      }

      const result = fromJSOrdered(param).toJS()
      expect( result ).toEqual( { length: 5 } )
    })

    it("should create an OrderedMap from an array", () => {
      const param = [1, 1, 2, 3, 5, 8]

      const result = fromJSOrdered(param).toJS()
      expect( result ).toEqual( [1, 1, 2, 3, 5, 8] )
    })
  })

  describe("getAcceptControllingResponse", () => {
    it("should return the first 2xx response with a media type", () => {
      const responses = fromJSOrdered({
        "200": {
          content: {
            "application/json": {
              schema: {
                type: "object"
              }
            }
          }
        },
        "201": {
          content: {
            "application/json": {
              schema: {
                type: "object"
              }
            }
          }
        }
      })

      expect(getAcceptControllingResponse(responses)).toEqual(responses.get("200"))
    })
    it("should skip 2xx responses without defined media types", () => {
      const responses = fromJSOrdered({
        "200": {
          content: {
            "application/json": {
              schema: {
                type: "object"
              }
            }
          }
        },
        "201": {
          content: {
            "application/json": {
              schema: {
                type: "object"
              }
            }
          }
        }
      })

      expect(getAcceptControllingResponse(responses)).toEqual(responses.get("201"))
    })
    it("should default to the `default` response if it has defined media types", () => {
      const responses = fromJSOrdered({
        "200": {
          description: "quite empty"
        },
        "201": {
          description: "quite empty"
        },
        default: {
          content: {
            "application/json": {
              schema: {
                type: "object"
              }
            }
          }
        }
      })

      expect(getAcceptControllingResponse(responses)).toEqual(responses.get("default"))
    })
    it("should return null if there are no suitable controlling responses", () => {
      const responses = fromJSOrdered({
        "200": {
          description: "quite empty"
        },
        "201": {
          description: "quite empty"
        },
        "default": {
          description: "also empty.."
        }
      })

      expect(getAcceptControllingResponse(responses)).toBe(null)
    })
    it("should return null if an empty OrderedMap is passed", () => {
      const responses = fromJSOrdered()

      expect(getAcceptControllingResponse(responses)).toBe(null)
    })
    it("should return null if anything except an OrderedMap is passed", () => {
      const responses = {}

      expect(getAcceptControllingResponse(responses)).toBe(null)
    })
  })

  describe("createDeepLinkPath", function() {
    it("creates a deep link path replacing spaces with underscores", function() {
      const result = createDeepLinkPath("tag id with spaces")
      expect(result).toEqual("tag_id_with_spaces")
    })

    it("trims input when creating a deep link path", function() {
      let result = createDeepLinkPath("  spaces before and after    ")
      expect(result).toEqual("spaces_before_and_after")

      result = createDeepLinkPath("  ")
      expect(result).toEqual("")
    })

    it("creates a deep link path with special characters", function() {
      const result = createDeepLinkPath("!@#$%^&*(){}[]")
      expect(result).toEqual("!@#$%^&*(){}[]")
    })

    it("returns an empty string for invalid input", function() {
      expect( createDeepLinkPath(null) ).toEqual("")
      expect( createDeepLinkPath(undefined) ).toEqual("")
      expect( createDeepLinkPath(1) ).toEqual("")
      expect( createDeepLinkPath([]) ).toEqual("")
      expect( createDeepLinkPath({}) ).toEqual("")
    })
  })

  describe("escapeDeepLinkPath", function() {
    it("creates and escapes a deep link path", function() {
      const result = escapeDeepLinkPath("tag id with spaces?")
      expect(result).toEqual("tag_id_with_spaces\\?")
    })

    it("escapes a deep link path that starts with a number", function() {
      const result = escapeDeepLinkPath("123")
      expect(result).toEqual("\\31 23")
    })

    it("escapes a deep link path with a class selector", function() {
      const result = escapeDeepLinkPath("hello.world")
      expect(result).toEqual("hello\\.world")
    })

    it("escapes a deep link path with an id selector", function() {
      const result = escapeDeepLinkPath("hello#world")
      expect(result).toEqual("hello\\#world")
    })
  })

<<<<<<< HEAD
  describe("formatXml", function() {
    it("simple xml formatting", function() {
      const startTime = Date.now()
      const result = formatXml("<xml><name>john doe</name></xml>")
      let duration = Date.now() - startTime
      expect(result).toEqual("<xml>\n  <name>john doe</name>\n</xml>\n") 
      expect(duration).toBeLessThan(5)
    })    
  })

=======
  describe("sanitizeUrl", function() {
    it("should sanitize a `javascript:` url", function() {
      const res = sanitizeUrl("javascript:alert('bam!')")

      expect(res).toEqual("about:blank")
    })

    it("should sanitize a `data:` url", function() {
      const res = sanitizeUrl(`data:text/html;base64,PHNjcmlwdD5hbGVydCgiSGV
sbG8iKTs8L3NjcmlwdD4=`)

      expect(res).toEqual("about:blank")
    })

    it("should not modify a `http:` url", function() {
      const res = sanitizeUrl(`http://swagger.io/`)

      expect(res).toEqual("http://swagger.io/")
    })

    it("should not modify a `https:` url", function() {
      const res = sanitizeUrl(`https://swagger.io/`)

      expect(res).toEqual("https://swagger.io/")
    })

    it("should gracefully handle empty strings", function() {
      expect(sanitizeUrl("")).toEqual("")
    })

    it("should gracefully handle non-string values", function() {
      expect(sanitizeUrl(123)).toEqual("")
      expect(sanitizeUrl(null)).toEqual("")
      expect(sanitizeUrl(undefined)).toEqual("")
      expect(sanitizeUrl([])).toEqual("")
      expect(sanitizeUrl({})).toEqual("")
    })
  })
>>>>>>> 9eae5627
})<|MERGE_RESOLUTION|>--- conflicted
+++ resolved
@@ -17,11 +17,8 @@
   getAcceptControllingResponse,
   createDeepLinkPath,
   escapeDeepLinkPath,
-<<<<<<< HEAD
-  formatXml
-=======
+  formatXml,
   sanitizeUrl
->>>>>>> 9eae5627
 } from "core/utils"
 import win from "core/window"
 
@@ -891,7 +888,6 @@
     })
   })
 
-<<<<<<< HEAD
   describe("formatXml", function() {
     it("simple xml formatting", function() {
       const startTime = Date.now()
@@ -902,7 +898,6 @@
     })    
   })
 
-=======
   describe("sanitizeUrl", function() {
     it("should sanitize a `javascript:` url", function() {
       const res = sanitizeUrl("javascript:alert('bam!')")
@@ -941,5 +936,5 @@
       expect(sanitizeUrl({})).toEqual("")
     })
   })
->>>>>>> 9eae5627
+
 })