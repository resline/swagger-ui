/* eslint-env mocha */
import expect from "expect"
import { fromJS, OrderedMap } from "immutable"
<<<<<<< HEAD
import { mapToList, validateDateTime, validateGuid, validateNumber, validateInteger, validateParam, validateFile, fromJSOrdered, getAcceptControllingResponse, createDeepLinkPath, escapeDeepLinkPath } from "core/utils"
import { validateMaximum, validateMinimum } from "core/utils"
=======
import { mapToList, validateMinLength, validateMaxLength, validateDateTime, validateGuid, validateNumber, validateInteger, validateParam, validateFile, fromJSOrdered, getAcceptControllingResponse, createDeepLinkPath, escapeDeepLinkPath } from "core/utils"
>>>>>>> 67dbad44
import win from "core/window"

describe("utils", function() {

  describe("mapToList", function(){

    it("should convert a map to a list, setting `key`", function(){
      // With
      const aMap = fromJS({
        a: {
          one: 1,
        },
        b: {
          two: 2,
        }
      })

      // When
      const aList = mapToList(aMap, "someKey")

      // Then
      expect(aList.toJS()).toEqual([
        { someKey: "a", one: 1 },
        { someKey: "b", two: 2 },
      ])
    })

    it("should flatten an arbitrarily deep map", function(){
      // With
      const aMap = fromJS({
        a: {
          one: {
            alpha: true
          }
        },
        b: {
          two: {
            bravo: true
          },
          three: {
            charlie: true
          }
        }
      })

      // When
      const aList = mapToList(aMap, ["levelA", "levelB"])

      // Then
      expect(aList.toJS()).toEqual([
        { levelA: "a", levelB: "one", alpha: true },
        { levelA: "b", levelB: "two", bravo: true },
        { levelA: "b", levelB: "three", charlie: true },
      ])

    })

    it("should handle an empty map", function(){
      // With
      const aMap = fromJS({})

      // When
      const aList = mapToList(aMap, ["levelA", "levelB"])

      // Then
      expect(aList.toJS()).toEqual([])
    })

  })

  describe("validateMaximum", function() {
    let errorMessage = "Value must be less than Maximum"

    it("doesn't return for valid input", function() {
      expect(validateMaximum(9, 10)).toBeFalsy()
      expect(validateMaximum(19, 20)).toBeFalsy()
    })

    it("returns a message for invalid input", function() {
      expect(validateMaximum(10, 9)).toEqual(errorMessage)
      expect(validateMaximum(20, 19)).toEqual(errorMessage)
    })
  })
  
  describe("validateMinimum", function() {
    let errorMessage = "Value must be greater than Minimum"

    it("doesn't return for valid input", function() {
      expect(validateMinimum(2, 1)).toBeFalsy()
      expect(validateMinimum(20, 10)).toBeFalsy()
    })

    it("returns a message for invalid input", function() {
      expect(validateMinimum(1, 2)).toEqual(errorMessage)
      expect(validateMinimum(10, 20)).toEqual(errorMessage)
    })
  })

  describe("validateNumber", function() {
    let errorMessage = "Value must be a number"

    it("doesn't return for whole numbers", function() {
      expect(validateNumber(0)).toBeFalsy()
      expect(validateNumber(1)).toBeFalsy()
      expect(validateNumber(20)).toBeFalsy()
      expect(validateNumber(5000000)).toBeFalsy()
      expect(validateNumber("1")).toBeFalsy()
      expect(validateNumber("2")).toBeFalsy()
      expect(validateNumber(-1)).toBeFalsy()
      expect(validateNumber(-20)).toBeFalsy()
      expect(validateNumber(-5000000)).toBeFalsy()
    })

    it("doesn't return for negative numbers", function() {
      expect(validateNumber(-1)).toBeFalsy()
      expect(validateNumber(-20)).toBeFalsy()
      expect(validateNumber(-5000000)).toBeFalsy()
    })

    it("doesn't return for decimal numbers", function() {
      expect(validateNumber(1.1)).toBeFalsy()
      expect(validateNumber(2.5)).toBeFalsy()
      expect(validateNumber(-30.99)).toBeFalsy()
    })

    it("returns a message for strings", function() {
      expect(validateNumber("")).toEqual(errorMessage)
      expect(validateNumber(" ")).toEqual(errorMessage)
      expect(validateNumber("test")).toEqual(errorMessage)
    })

    it("returns a message for invalid input", function() {
      expect(validateNumber(undefined)).toEqual(errorMessage)
      expect(validateNumber(null)).toEqual(errorMessage)
      expect(validateNumber({})).toEqual(errorMessage)
      expect(validateNumber([])).toEqual(errorMessage)
      expect(validateNumber(true)).toEqual(errorMessage)
      expect(validateNumber(false)).toEqual(errorMessage)
    })
  })

  describe("validateInteger", function() {
    let errorMessage = "Value must be an integer"

    it("doesn't return for positive integers", function() {
      expect(validateInteger(0)).toBeFalsy()
      expect(validateInteger(1)).toBeFalsy()
      expect(validateInteger(20)).toBeFalsy()
      expect(validateInteger(5000000)).toBeFalsy()
      expect(validateInteger("1")).toBeFalsy()
      expect(validateInteger("2")).toBeFalsy()
      expect(validateInteger(-1)).toBeFalsy()
      expect(validateInteger(-20)).toBeFalsy()
      expect(validateInteger(-5000000)).toBeFalsy()
    })

    it("doesn't return for negative integers", function() {
      expect(validateInteger(-1)).toBeFalsy()
      expect(validateInteger(-20)).toBeFalsy()
      expect(validateInteger(-5000000)).toBeFalsy()
    })

    it("returns a message for decimal values", function() {
      expect(validateInteger(1.1)).toEqual(errorMessage)
      expect(validateInteger(2.5)).toEqual(errorMessage)
      expect(validateInteger(-30.99)).toEqual(errorMessage)
    })

    it("returns a message for strings", function() {
      expect(validateInteger("")).toEqual(errorMessage)
      expect(validateInteger(" ")).toEqual(errorMessage)
      expect(validateInteger("test")).toEqual(errorMessage)
    })

    it("returns a message for invalid input", function() {
      expect(validateInteger(undefined)).toEqual(errorMessage)
      expect(validateInteger(null)).toEqual(errorMessage)
      expect(validateInteger({})).toEqual(errorMessage)
      expect(validateInteger([])).toEqual(errorMessage)
      expect(validateInteger(true)).toEqual(errorMessage)
      expect(validateInteger(false)).toEqual(errorMessage)
    })
  })

  describe("validateFile", function() {
    let errorMessage = "Value must be a file"

    it("validates against objects which are instances of 'File'", function() {
      let fileObj = new win.File([], "Test File")
      expect(validateFile(fileObj)).toBeFalsy()
      expect(validateFile(null)).toBeFalsy()
      expect(validateFile(undefined)).toBeFalsy()
      expect(validateFile(1)).toEqual(errorMessage)
      expect(validateFile("string")).toEqual(errorMessage)
    })
   })

   describe("validateDateTime", function() {
    let errorMessage = "Value must be a DateTime"

    it("doesn't return for valid dates", function() {
      expect(validateDateTime("Mon, 25 Dec 1995 13:30:00 +0430")).toBeFalsy()
    })

    it("returns a message for invalid input'", function() {
      expect(validateDateTime(null)).toEqual(errorMessage)
      expect(validateDateTime("string")).toEqual(errorMessage)
    })
   })

  describe("validateGuid", function() {
    let errorMessage = "Value must be a Guid"

    it("doesn't return for valid guid", function() {
      expect(validateGuid("8ce4811e-cec5-4a29-891a-15d1917153c1")).toBeFalsy()
      expect(validateGuid("{8ce4811e-cec5-4a29-891a-15d1917153c1}")).toBeFalsy()
    })

    it("returns a message for invalid input'", function() {
      expect(validateGuid(1)).toEqual(errorMessage)
      expect(validateGuid("string")).toEqual(errorMessage)
    })
   })

   describe("validateMaxLength", function() {
    let errorMessage = "Value must be less than MaxLength"

    it("doesn't return for valid guid", function() {
      expect(validateMaxLength("a", 1)).toBeFalsy()
      expect(validateMaxLength("abc", 5)).toBeFalsy()
    })

    it("returns a message for invalid input'", function() {
      expect(validateMaxLength("abc", 0)).toEqual(errorMessage)
      expect(validateMaxLength("abc", 1)).toEqual(errorMessage)
      expect(validateMaxLength("abc", 2)).toEqual(errorMessage)
    })
   })

   describe("validateMinLength", function() {
    let errorMessage = "Value must be greater than MinLength"

    it("doesn't return for valid guid", function() {
      expect(validateMinLength("a", 1)).toBeFalsy()
      expect(validateMinLength("abc", 2)).toBeFalsy()
    })

    it("returns a message for invalid input'", function() {
      expect(validateMinLength("abc", 5)).toEqual(errorMessage)
      expect(validateMinLength("abc", 8)).toEqual(errorMessage)
    })
   })

  describe("validateParam", function() {
    let param = null
    let result = null

    it("skips validation when `type` is not specified", function() {
      // invalid type
      param = fromJS({
        required: false,
        type: undefined,
        value: ""
      })
      result = validateParam( param, false )
      expect( result ).toEqual( [] )
    })

    it("validates required strings", function() {
      // invalid string
      param = fromJS({
        required: true,
        type: "string",
        value: ""
      })
      result = validateParam( param, false )
      expect( result ).toEqual( ["Required field is not provided"] )

      // valid string
      param = fromJS({
        required: true,
        type: "string",
        value: "test string"
      })
      result = validateParam( param, false )
      expect( result ).toEqual( [] )

      // valid string with min and max length
      param = fromJS({
        required: true,
        type: "string",
        value: "test string",
        maxLength: 50,
        minLength: 1
      })
      result = validateParam( param, false )
      expect( result ).toEqual( [] )
    })
    
    it("validates required strings with min and max length", function() {
      // invalid string with max length
      param = fromJS({
        required: true,
        type: "string",
        value: "test string",
        maxLength: 5
      })
      result = validateParam( param, false )
      expect( result ).toEqual( ["Value must be less than MaxLength"] )

      // invalid string with max length 0
      param = fromJS({
        required: true,
        type: "string",
        value: "test string",
        maxLength: 0
      })
      result = validateParam( param, false )
      expect( result ).toEqual( ["Value must be less than MaxLength"] )


      // invalid string with min length
      param = fromJS({
        required: true,
        type: "string",
        value: "test string",
        minLength: 50
      })
      result = validateParam( param, false )
      expect( result ).toEqual( ["Value must be greater than MinLength"] )
    })

    it("validates optional strings", function() {
      // valid (empty) string
      param = fromJS({
        required: false,
        type: "string",
        value: ""
      })
      result = validateParam( param, false )
      expect( result ).toEqual( [] )

      // valid string
      param = fromJS({
        required: false,
        type: "string",
        value: "test"
      })
      result = validateParam( param, false )
      expect( result ).toEqual( [] )
    })

    it("validates required files", function() {
      // invalid file
      param = fromJS({
        required: true,
        type: "file",
        value: undefined
      })
      result = validateParam( param, false )
      expect( result ).toEqual( ["Required field is not provided"] )

      // valid file
      param = fromJS({
        required: true,
        type: "file",
        value: new win.File()
      })
      result = validateParam( param, false )
      expect( result ).toEqual( [] )
    })

    it("validates optional files", function() {
      // invalid file
      param = fromJS({
        required: false,
        type: "file",
        value: "not a file"
      })
      result = validateParam( param, false )
      expect( result ).toEqual( ["Value must be a file"] )

      // valid (empty) file
      param = fromJS({
        required: false,
        type: "file",
        value: undefined
      })
      result = validateParam( param, false )
      expect( result ).toEqual( [] )

      // valid file
      param = fromJS({
        required: false,
        type: "file",
        value: new win.File()
      })
      result = validateParam( param, false )
      expect( result ).toEqual( [] )
    })

    it("validates required arrays", function() {
      // invalid (empty) array
      param = fromJS({
        required: true,
        type: "array",
        value: []
      })
      result = validateParam( param, false )
      expect( result ).toEqual( ["Required field is not provided"] )

      // invalid (not an array)
      param = fromJS({
        required: true,
        type: "array",
        value: undefined
      })
      result = validateParam( param, false )
      expect( result ).toEqual( ["Required field is not provided"] )

      // invalid array, items do not match correct type
      param = fromJS({
        required: true,
        type: "array",
        value: [1],
        items: {
          type: "string"
        }
      })
      result = validateParam( param, false )
      expect( result ).toEqual( [{index: 0, error: "Value must be a string"}] )

      // valid array, with no 'type' for items
      param = fromJS({
        required: true,
        type: "array",
        value: ["1"]
      })
      result = validateParam( param, false )
      expect( result ).toEqual( [] )

      // valid array, items match type
      param = fromJS({
        required: true,
        type: "array",
        value: ["1"],
        items: {
          type: "string"
        }
      })
      result = validateParam( param, false )
      expect( result ).toEqual( [] )
    })

    it("validates optional arrays", function() {
      // valid, empty array
      param = fromJS({
        required: false,
        type: "array",
        value: []
      })
      result = validateParam( param, false )
      expect( result ).toEqual( [] )

      // invalid, items do not match correct type
      param = fromJS({
        required: false,
        type: "array",
        value: ["number"],
        items: {
          type: "number"
        }
      })
      result = validateParam( param, false )
      expect( result ).toEqual( [{index: 0, error: "Value must be a number"}] )

      // valid
      param = fromJS({
        required: false,
        type: "array",
        value: ["test"],
        items: {
          type: "string"
        }
      })
      result = validateParam( param, false )
      expect( result ).toEqual( [] )
    })

    it("validates required booleans", function() {
      // invalid boolean value
      param = fromJS({
        required: true,
        type: "boolean",
        value: undefined
      })
      result = validateParam( param, false )
      expect( result ).toEqual( ["Required field is not provided"] )

      // invalid boolean value (not a boolean)
      param = fromJS({
        required: true,
        type: "boolean",
        value: "test string"
      })
      result = validateParam( param, false )
      expect( result ).toEqual( ["Required field is not provided"] )

      // valid boolean value
      param = fromJS({
        required: true,
        type: "boolean",
        value: "true"
      })
      result = validateParam( param, false )
      expect( result ).toEqual( [] )

      // valid boolean value
      param = fromJS({
        required: true,
        type: "boolean",
        value: false
      })
      result = validateParam( param, false )
      expect( result ).toEqual( [] )
    })

    it("validates optional booleans", function() {
      // valid (empty) boolean value
      param = fromJS({
        required: false,
        type: "boolean",
        value: undefined
      })
      result = validateParam( param, false )
      expect( result ).toEqual( [] )

      // invalid boolean value (not a boolean)
      param = fromJS({
        required: false,
        type: "boolean",
        value: "test string"
      })
      result = validateParam( param, false )
      expect( result ).toEqual( ["Value must be a boolean"] )

      // valid boolean value
      param = fromJS({
        required: false,
        type: "boolean",
        value: "true"
      })
      result = validateParam( param, false )
      expect( result ).toEqual( [] )

      // valid boolean value
      param = fromJS({
        required: false,
        type: "boolean",
        value: false
      })
      result = validateParam( param, false )
      expect( result ).toEqual( [] )
    })

    it("validates required numbers", function() {
      // invalid number, string instead of a number
      param = fromJS({
        required: true,
        type: "number",
        value: "test"
      })
      result = validateParam( param, false )
      expect( result ).toEqual( ["Required field is not provided"] )

      // invalid number, undefined value
      param = fromJS({
        required: true,
        type: "number",
        value: undefined
      })
      result = validateParam( param, false )
      expect( result ).toEqual( ["Required field is not provided"] )

      // valid number with min and max
      param = fromJS({
        required: true,
        type: "number",
        value: 10, 
        minimum: 5,
        maximum: 99
      })
      result = validateParam( param, false )
      expect( result ).toEqual( [] )

      // valid negative number with min and max
      param = fromJS({
        required: true,
        type: "number",
        value: -10, 
        minimum: -50,
        maximum: -5
      })
      result = validateParam( param, false )
      expect( result ).toEqual( [] )
    })

    it("validates optional numbers", function() {
      // invalid number, string instead of a number
      param = fromJS({
        required: false,
        type: "number",
        value: "test"
      })
      result = validateParam( param, false )
      expect( result ).toEqual( ["Value must be a number"] )

      // valid (empty) number
      param = fromJS({
        required: false,
        type: "number",
        value: undefined
      })
      result = validateParam( param, false )
      expect( result ).toEqual( [] )

      // valid number
      param = fromJS({
        required: false,
        type: "number",
        value: 10
      })
      result = validateParam( param, false )
      expect( result ).toEqual( [] )
    })

    it("validates required integers", function() {
      // invalid integer, string instead of an integer
      param = fromJS({
        required: true,
        type: "integer",
        value: "test"
      })
      result = validateParam( param, false )
      expect( result ).toEqual( ["Required field is not provided"] )

      // invalid integer, undefined value
      param = fromJS({
        required: true,
        type: "integer",
        value: undefined
      })
      result = validateParam( param, false )
      expect( result ).toEqual( ["Required field is not provided"] )

      // valid integer
      param = fromJS({
        required: true,
        type: "integer",
        value: 10
      })
      result = validateParam( param, false )
      expect( result ).toEqual( [] )
    })

    it("validates optional integers", function() {
      // invalid integer, string instead of an integer
      param = fromJS({
        required: false,
        type: "integer",
        value: "test"
      })
      result = validateParam( param, false )
      expect( result ).toEqual( ["Value must be an integer"] )

      // valid (empty) integer
      param = fromJS({
        required: false,
        type: "integer",
        value: undefined
      })
      result = validateParam( param, false )
      expect( result ).toEqual( [] )

      // integers
      param = fromJS({
        required: false,
        type: "integer",
        value: 10
      })
      result = validateParam( param, false )
      expect( result ).toEqual( [] )
    })
  })

  describe("fromJSOrdered", () => {
    it("should create an OrderedMap from an object", () => {
      const param = {
        value: "test"
      }

      const result = fromJSOrdered(param).toJS()
      expect( result ).toEqual( { value: "test" } )
    })

    it("should not use an object's length property for Map size", () => {
      const param = {
        length: 5
      }

      const result = fromJSOrdered(param).toJS()
      expect( result ).toEqual( { length: 5 } )
    })

    it("should create an OrderedMap from an array", () => {
      const param = [1, 1, 2, 3, 5, 8]

      const result = fromJSOrdered(param).toJS()
      expect( result ).toEqual( [1, 1, 2, 3, 5, 8] )
    })
  })

  describe("getAcceptControllingResponse", () => {
    it("should return the first 2xx response with a media type", () => {
      const responses = fromJSOrdered({
        "200": {
          content: {
            "application/json": {
              schema: {
                type: "object"
              }
            }
          }
        },
        "201": {
          content: {
            "application/json": {
              schema: {
                type: "object"
              }
            }
          }
        }
      })

      expect(getAcceptControllingResponse(responses)).toEqual(responses.get("200"))
    })
    it("should skip 2xx responses without defined media types", () => {
      const responses = fromJSOrdered({
        "200": {
          content: {
            "application/json": {
              schema: {
                type: "object"
              }
            }
          }
        },
        "201": {
          content: {
            "application/json": {
              schema: {
                type: "object"
              }
            }
          }
        }
      })

      expect(getAcceptControllingResponse(responses)).toEqual(responses.get("201"))
    })
    it("should default to the `default` response if it has defined media types", () => {
      const responses = fromJSOrdered({
        "200": {
          description: "quite empty"
        },
        "201": {
          description: "quite empty"
        },
        default: {
          content: {
            "application/json": {
              schema: {
                type: "object"
              }
            }
          }
        }
      })

      expect(getAcceptControllingResponse(responses)).toEqual(responses.get("default"))
    })
    it("should return null if there are no suitable controlling responses", () => {
      const responses = fromJSOrdered({
        "200": {
          description: "quite empty"
        },
        "201": {
          description: "quite empty"
        },
        "default": {
          description: "also empty.."
        }
      })

      expect(getAcceptControllingResponse(responses)).toBe(null)
    })
    it("should return null if an empty OrderedMap is passed", () => {
      const responses = fromJSOrdered()

      expect(getAcceptControllingResponse(responses)).toBe(null)
    })
    it("should return null if anything except an OrderedMap is passed", () => {
      const responses = {}

      expect(getAcceptControllingResponse(responses)).toBe(null)
    })
  })

  describe("createDeepLinkPath", function() {
    it("creates a deep link path replacing spaces with underscores", function() {
      const result = createDeepLinkPath("tag id with spaces")
      expect(result).toEqual("tag_id_with_spaces")
    })

    it("trims input when creating a deep link path", function() {
      let result = createDeepLinkPath("  spaces before and after    ")
      expect(result).toEqual("spaces_before_and_after")

      result = createDeepLinkPath("  ")
      expect(result).toEqual("")
    })

    it("creates a deep link path with special characters", function() {
      const result = createDeepLinkPath("!@#$%^&*(){}[]")
      expect(result).toEqual("!@#$%^&*(){}[]")
    })

    it("returns an empty string for invalid input", function() {
      expect( createDeepLinkPath(null) ).toEqual("")
      expect( createDeepLinkPath(undefined) ).toEqual("")
      expect( createDeepLinkPath(1) ).toEqual("")
      expect( createDeepLinkPath([]) ).toEqual("")
      expect( createDeepLinkPath({}) ).toEqual("")
    })
  })

  describe("escapeDeepLinkPath", function() {
    it("creates and escapes a deep link path", function() {
      const result = escapeDeepLinkPath("tag id with spaces?")
      expect(result).toEqual("tag_id_with_spaces\\?")
    })

    it("escapes a deep link path that starts with a number", function() {
      const result = escapeDeepLinkPath("123")
      expect(result).toEqual("\\31 23")
    })

    it("escapes a deep link path with a class selector", function() {
      const result = escapeDeepLinkPath("hello.world")
      expect(result).toEqual("hello\\.world")
    })

    it("escapes a deep link path with an id selector", function() {
      const result = escapeDeepLinkPath("hello#world")
      expect(result).toEqual("hello\\#world")
    })
  })
})<|MERGE_RESOLUTION|>--- conflicted
+++ resolved
@@ -1,12 +1,23 @@
 /* eslint-env mocha */
 import expect from "expect"
 import { fromJS, OrderedMap } from "immutable"
-<<<<<<< HEAD
-import { mapToList, validateDateTime, validateGuid, validateNumber, validateInteger, validateParam, validateFile, fromJSOrdered, getAcceptControllingResponse, createDeepLinkPath, escapeDeepLinkPath } from "core/utils"
-import { validateMaximum, validateMinimum } from "core/utils"
-=======
-import { mapToList, validateMinLength, validateMaxLength, validateDateTime, validateGuid, validateNumber, validateInteger, validateParam, validateFile, fromJSOrdered, getAcceptControllingResponse, createDeepLinkPath, escapeDeepLinkPath } from "core/utils"
->>>>>>> 67dbad44
+import { 
+  mapToList,
+  validateMinLength,
+  validateMaxLength,
+  validateDateTime,
+  validateGuid,
+  validateNumber,
+  validateInteger,
+  validateParam,
+  validateFile,
+  validateMaximum, 
+  validateMinimum,
+  fromJSOrdered,
+  getAcceptControllingResponse,
+  createDeepLinkPath,
+  escapeDeepLinkPath
+} from "core/utils"
 import win from "core/window"
 
 describe("utils", function() {
