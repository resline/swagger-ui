<<<<<<< HEAD
var path = require('path')
var fs = require('fs')
var node_modules = fs.readdirSync('node_modules').filter(function(x) { return x !== '.bin' })
var ExtractTextPlugin = require('extract-text-webpack-plugin')

var rules = [
  { test: /\.(worker\.js)(\?.*)?$/,
    use: [
      {
        loader: 'worker-loader',
        options: {
          inline: true,
          name: '[name].js'
        }
      },
      { loader: 'babel-loader' }
    ]
  },
  { test: /\.(css)(\?.*)?$/,
    use: ExtractTextPlugin.extract({
      fallback: 'style-loader',
      use: [
        'css-loader',
        'postcss-loader'
      ]
    })
  },
  { test: /\.(scss)(\?.*)?$/,
    use: ExtractTextPlugin.extract({
      fallback: 'style-loader',
      use: [
        'css-loader',
        {
          loader: 'postcss-loader',
          options: { sourceMap: true }
        },
        { loader: 'sass-loader',
          options: {
            outputStyle: 'expanded',
            sourceMap: true,
            sourceMapContents: 'true'
          }
        }
      ]
    })
  },
  { test: /\.(less)(\?.*)?$/,
    use: ExtractTextPlugin.extract({
      fallback: 'style-loader',
      use: ['css-loader',
        {
          loader: 'postcss-loader',
        },
        'less-loader'
      ]
    })
  }
]

module.exports = require('./make-webpack-config.js')(rules, {
=======
const path = require("path")
const fs = require("fs")
const nodeModules = fs.readdirSync("node_modules").filter(function(x) { return x !== ".bin" })

module.exports = require("./make-webpack-config.js")({
>>>>>>> 10c35c4b
  _special: {
    separateStylesheets: true,
    minimize: true,
    sourcemaps: true,
  },

  entry: {
    "swagger-ui": [
      "./src/style/main.scss",
      "./src/polyfills",
      "./src/core/index.js"
    ]
  },

  externals: function(context, request, cb) {
    // webpack injects some stuff into the resulting file,
    // these libs need to be pulled in to keep that working.
    var exceptionsForWebpack = ["ieee754", "base64-js"]
    if(nodeModules.indexOf(request) !== -1 || exceptionsForWebpack.indexOf(request) !== -1) {
      cb(null, "commonjs " + request)
      return
    }
    cb()
  },

  output:  {
    path: path.join(__dirname, "dist"),
    publicPath: "/dist",
    library: "SwaggerUICore",
    libraryTarget: "umd",
    filename: "[name].js",
    chunkFilename: "js/[name].js",
  },

})<|MERGE_RESOLUTION|>--- conflicted
+++ resolved
@@ -1,7 +1,6 @@
-<<<<<<< HEAD
 var path = require('path')
 var fs = require('fs')
-var node_modules = fs.readdirSync('node_modules').filter(function(x) { return x !== '.bin' })
+const nodeModules = fs.readdirSync("node_modules").filter(function(x) { return x !== ".bin" })
 var ExtractTextPlugin = require('extract-text-webpack-plugin')
 
 var rules = [
@@ -59,13 +58,6 @@
 ]
 
 module.exports = require('./make-webpack-config.js')(rules, {
-=======
-const path = require("path")
-const fs = require("fs")
-const nodeModules = fs.readdirSync("node_modules").filter(function(x) { return x !== ".bin" })
-
-module.exports = require("./make-webpack-config.js")({
->>>>>>> 10c35c4b
   _special: {
     separateStylesheets: true,
     minimize: true,
