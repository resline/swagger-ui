--- conflicted
+++ resolved
@@ -67,24 +67,14 @@
     "redux-logger": "*",
     "reselect": "3.0.1",
     "sanitize-html": "^1.14.1",
-<<<<<<< HEAD
     "serialize-error": "2.1.0",
     "shallowequal": "1.0.1",
-    "swagger-client": "~3.0.15",
-=======
-    "serialize-error": "2.0.0",
-    "shallowequal": "0.2.2",
     "swagger-client": "3.0.16",
->>>>>>> 10c35c4b
     "url-parse": "^1.1.8",
     "whatwg-fetch": "2.0.3",
     "worker-loader": "^0.8.0",
     "xml": "1.0.1",
-<<<<<<< HEAD
     "yaml-js": "^0.2.0"
-=======
-    "yaml-js": "0.2.0"
->>>>>>> 10c35c4b
   },
   "devDependencies": {
     "autoprefixer": "7.1.1",
