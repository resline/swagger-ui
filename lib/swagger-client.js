--- conflicted
+++ resolved
@@ -1,10 +1,6 @@
 /**
  * swagger-client - swagger.js is a javascript client for use with swaggering APIs.
-<<<<<<< HEAD
- * @version v2.1.3-M1
-=======
  * @version v2.1.5-M1
->>>>>>> 7596ab0c
  * @link http://swagger.io
  * @license apache 2.0
  */
@@ -1631,10 +1627,7 @@
 SwaggerClient.prototype.finish = function() {
   if (typeof this.success === 'function') {
     this.isValid = true;
-<<<<<<< HEAD
-=======
     this.ready = true;
->>>>>>> 7596ab0c
     this.isBuilt = true;
     this.selfReflect();
     this.success();
