var appName;
var popupMask;
var popupDialog;
var clientId;
var realm;
var oauth2KeyName;
var redirect_uri;

function handleLogin() {
  var scopes = [];

  var auths = window.swaggerUi.api.authSchemes || window.swaggerUi.api.securityDefinitions;
  if(auths) {
    var key;
    var defs = auths;
    for(key in defs) {
      var auth = defs[key];
      if(auth.type === 'oauth2' && auth.scopes) {
        oauth2KeyName = key;
        var scope;
        if(Array.isArray(auth.scopes)) {
          // 1.2 support
          var i;
          for(i = 0; i < auth.scopes.length; i++) {
            scopes.push(auth.scopes[i]);
          }
        }
        else {
          // 2.0 support
          for(scope in auth.scopes) {
            scopes.push({scope: scope, description: auth.scopes[scope]});
          }
        }
      }
    }
  }

  if(window.swaggerUi.api
    && window.swaggerUi.api.info) {
    appName = window.swaggerUi.api.info.title;
  }

  popupDialog = $(
    [
      '<div class="api-popup-dialog">',
      '<div class="api-popup-title">Select OAuth2.0 Scopes</div>',
      '<div class="api-popup-content">',
        '<p>Scopes are used to grant an application different levels of access to data on behalf of the end user. Each API may declare one or more scopes.',
          '<a href="#">Learn how to use</a>',
        '</p>',
        '<p><strong>' + appName + '</strong> API requires the following scopes. Select which ones you want to grant to Swagger UI.</p>',
        '<ul class="api-popup-scopes">',
        '</ul>',
        '<p class="error-msg"></p>',
        '<div class="api-popup-actions"><button class="api-popup-authbtn api-button green" type="button">Authorize</button><button class="api-popup-cancel api-button gray" type="button">Cancel</button></div>',
      '</div>',
      '</div>'].join(''));
  $(document.body).append(popupDialog);

  popup = popupDialog.find('ul.api-popup-scopes').empty();
  for (i = 0; i < scopes.length; i ++) {
    scope = scopes[i];
    str = '<li><input type="checkbox" id="scope_' + i + '" scope="' + scope.scope + '"/>' + '<label for="scope_' + i + '">' + scope.scope;
    if (scope.description) {
      str += '<br/><span class="api-scope-desc">' + scope.description + '</span>';
    }
    str += '</label></li>';
    popup.append(str);
  }

  var $win = $(window),
    dw = $win.width(),
    dh = $win.height(),
    st = $win.scrollTop(),
    dlgWd = popupDialog.outerWidth(),
    dlgHt = popupDialog.outerHeight(),
    top = (dh -dlgHt)/2 + st,
    left = (dw - dlgWd)/2;

  popupDialog.css({
    top: (top < 0? 0 : top) + 'px',
    left: (left < 0? 0 : left) + 'px'
  });

  popupDialog.find('button.api-popup-cancel').click(function() {
    popupMask.hide();
    popupDialog.hide();
    popupDialog.empty();
    popupDialog = [];
  });

  $('button.api-popup-authbtn').unbind();
  popupDialog.find('button.api-popup-authbtn').click(function() {
    popupMask.hide();
    popupDialog.hide();

    var authSchemes = window.swaggerUi.api.authSchemes;
    var host = window.location;
    var pathname = location.pathname.substring(0, location.pathname.lastIndexOf("/"));
    var redirectUrl = host.protocol + '//' + host.host + pathname + '/o2c.html';
    var url = null;

    for (var key in authSchemes) {
      if (authSchemes.hasOwnProperty(key)) {
        var flow = authSchemes[key].flow;
        
        if(authSchemes[key].type === 'oauth2' && flow && (flow === 'implicit' || flow === 'accessCode')) {
          var dets = authSchemes[key];
          url = dets.authorizationUrl + '?response_type=' + (flow === 'implicit' ? 'token' : 'code');
          window.swaggerUi.tokenName = dets.tokenName || 'access_token';
          window.swaggerUi.tokenUrl = (flow === 'accessCode' ? dets.tokenUrl : null);          
        }
        else if(authSchemes[key].grantTypes) {
          // 1.2 support
          var o = authSchemes[key].grantTypes;
          for(var t in o) {
            if(o.hasOwnProperty(t) && t === 'implicit') {
              var dets = o[t];
              var ep = dets.loginEndpoint.url;
              url = dets.loginEndpoint.url + '?response_type=token';
              window.swaggerUi.tokenName = dets.tokenName;
            }
            else if (o.hasOwnProperty(t) && t === 'accessCode') {
              var dets = o[t];
              var ep = dets.tokenRequestEndpoint.url;
              url = dets.tokenRequestEndpoint.url + '?response_type=code';
              window.swaggerUi.tokenName = dets.tokenName;
            }
          }
        }
      }
    }
    var scopes = []
    var o = $('.api-popup-scopes').find('input:checked');

    for(k =0; k < o.length; k++) {
      var scope = $(o[k]).attr('scope');
      
      if (scopes.indexOf(scope) === -1)
        scopes.push(scope);
    }

    // Implicit auth recommends a state parameter.
    var state = Math.random ();

    window.enabledScopes=scopes;

    redirect_uri = redirectUrl;

    url += '&redirect_uri=' + encodeURIComponent(redirectUrl);
    url += '&realm=' + encodeURIComponent(realm);
    url += '&client_id=' + encodeURIComponent(clientId);
<<<<<<< HEAD
    url += '&scope=' + encodeURIComponent(scopes.join(' '));
=======
    url += '&scope=' + encodeURIComponent(scopes);
    url += '&state=' + encodeURIComponent(state);
>>>>>>> 9c658245

    window.open(url);
  });

  popupMask.show();
  popupDialog.show();
  return;
}


function handleLogout() {
  for(key in window.authorizations.authz){
    window.authorizations.remove(key)
  }
  window.enabledScopes = null;
  $('.api-ic.ic-on').addClass('ic-off');
  $('.api-ic.ic-on').removeClass('ic-on');

  // set the info box
  $('.api-ic.ic-warning').addClass('ic-error');
  $('.api-ic.ic-warning').removeClass('ic-warning');
}

function initOAuth(opts) {
  var o = (opts||{});
  var errors = [];

  appName = (o.appName||errors.push('missing appName'));
  popupMask = (o.popupMask||$('#api-common-mask'));
  popupDialog = (o.popupDialog||$('.api-popup-dialog'));
  clientId = (o.clientId||errors.push('missing client id'));
  realm = (o.realm||errors.push('missing realm'));

  if(errors.length > 0){
    log('auth unable initialize oauth: ' + errors);
    return;
  }

  $('pre code').each(function(i, e) {hljs.highlightBlock(e)});
  $('.api-ic').unbind();
  $('.api-ic').click(function(s) {
    if($(s.target).hasClass('ic-off'))
      handleLogin();
    else {
      handleLogout();
    }
    false;
  });
}

function processOAuthCode(data) {
  var params = {
    'client_id': clientId,
    'code': data.code,
    'grant_type': 'authorization_code',
    'redirect_uri': redirect_uri
  }
  $.ajax(
  {
    url : window.swaggerUi.tokenUrl,
    type: "POST",
    data: params,
    success:function(data, textStatus, jqXHR) 
    {
      onOAuthComplete(data);
    },
    error: function(jqXHR, textStatus, errorThrown) 
    {
      onOAuthComplete("");
    }
  });
}

function onOAuthComplete(token) {
  if(token) {
    if(token.error) {
      var checkbox = $('input[type=checkbox],.secured')
      checkbox.each(function(pos){
        checkbox[pos].checked = false;
      });
      alert(token.error);
    }
    else {
      var b = token[window.swaggerUi.tokenName];
      if(b){
        // if all roles are satisfied
        var o = null;
        $.each($('.auth #api_information_panel'), function(k, v) {
          var children = v;
          if(children && children.childNodes) {
            var requiredScopes = [];
            $.each((children.childNodes), function (k1, v1){
              var inner = v1.innerHTML;
              if(inner)
                requiredScopes.push(inner);
            });
            var diff = [];
            for(var i=0; i < requiredScopes.length; i++) {
              var s = requiredScopes[i];
              if(window.enabledScopes && window.enabledScopes.indexOf(s) == -1) {
                diff.push(s);
              }
            }
            if(diff.length > 0){
              o = v.parentNode;
              $(o.parentNode).find('.api-ic.ic-on').addClass('ic-off');
              $(o.parentNode).find('.api-ic.ic-on').removeClass('ic-on');

              // sorry, not all scopes are satisfied
              $(o).find('.api-ic').addClass('ic-warning');
              $(o).find('.api-ic').removeClass('ic-error');
            }
            else {
              o = v.parentNode;
              $(o.parentNode).find('.api-ic.ic-off').addClass('ic-on');
              $(o.parentNode).find('.api-ic.ic-off').removeClass('ic-off');

              // all scopes are satisfied
              $(o).find('.api-ic').addClass('ic-info');
              $(o).find('.api-ic').removeClass('ic-warning');
              $(o).find('.api-ic').removeClass('ic-error');          
            }
          }
        });
        window.authorizations.add(oauth2KeyName, new ApiKeyAuthorization('Authorization', 'Bearer ' + b, 'header'));
      }
    }
  }
}<|MERGE_RESOLUTION|>--- conflicted
+++ resolved
@@ -103,12 +103,12 @@
     for (var key in authSchemes) {
       if (authSchemes.hasOwnProperty(key)) {
         var flow = authSchemes[key].flow;
-        
+
         if(authSchemes[key].type === 'oauth2' && flow && (flow === 'implicit' || flow === 'accessCode')) {
           var dets = authSchemes[key];
           url = dets.authorizationUrl + '?response_type=' + (flow === 'implicit' ? 'token' : 'code');
           window.swaggerUi.tokenName = dets.tokenName || 'access_token';
-          window.swaggerUi.tokenUrl = (flow === 'accessCode' ? dets.tokenUrl : null);          
+          window.swaggerUi.tokenUrl = (flow === 'accessCode' ? dets.tokenUrl : null);
         }
         else if(authSchemes[key].grantTypes) {
           // 1.2 support
@@ -135,7 +135,7 @@
 
     for(k =0; k < o.length; k++) {
       var scope = $(o[k]).attr('scope');
-      
+
       if (scopes.indexOf(scope) === -1)
         scopes.push(scope);
     }
@@ -150,12 +150,8 @@
     url += '&redirect_uri=' + encodeURIComponent(redirectUrl);
     url += '&realm=' + encodeURIComponent(realm);
     url += '&client_id=' + encodeURIComponent(clientId);
-<<<<<<< HEAD
     url += '&scope=' + encodeURIComponent(scopes.join(' '));
-=======
-    url += '&scope=' + encodeURIComponent(scopes);
     url += '&state=' + encodeURIComponent(state);
->>>>>>> 9c658245
 
     window.open(url);
   });
@@ -218,11 +214,11 @@
     url : window.swaggerUi.tokenUrl,
     type: "POST",
     data: params,
-    success:function(data, textStatus, jqXHR) 
+    success:function(data, textStatus, jqXHR)
     {
       onOAuthComplete(data);
     },
-    error: function(jqXHR, textStatus, errorThrown) 
+    error: function(jqXHR, textStatus, errorThrown)
     {
       onOAuthComplete("");
     }
@@ -276,7 +272,7 @@
               // all scopes are satisfied
               $(o).find('.api-ic').addClass('ic-info');
               $(o).find('.api-ic').removeClass('ic-warning');
-              $(o).find('.api-ic').removeClass('ic-error');          
+              $(o).find('.api-ic').removeClass('ic-error');
             }
           }
         });
