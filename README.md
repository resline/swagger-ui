--- conflicted
+++ resolved
@@ -82,7 +82,6 @@
 
 ```javascript
   const ui = SwaggerUIBundle({
-<<<<<<< HEAD
       url: "http://petstore.swagger.io/v2/swagger.json",
       dom_id: '#swagger-ui',
       presets: [
@@ -94,19 +93,6 @@
       ],
       layout: "StandaloneLayout"
     })
-=======
-    url: "http://petstore.swagger.io/v2/swagger.json",
-    dom_id: '#swagger-ui',
-    presets: [
-      SwaggerUIBundle.presets.apis,
-      SwaggerUIStandalonePreset
-    ],
-    plugins: [
-      SwaggerUIBundle.plugins.DownloadUrl
-    ],
-    layout: "StandaloneLayout"
-  })
->>>>>>> 54f0c067
 ```
 
 #### OAuth2 configuration
