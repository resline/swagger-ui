# Swagger UI

[![Build Status](https://travis-ci.org/swagger-api/swagger-ui.svg)](https://travis-ci.org/swagger-api/swagger-ui)

Swagger UI is part of the Swagger project.  The Swagger project allows you to produce, visualize and consume your OWN RESTful services.  No proxy or 3rd party services required.  Do it your own way.

Swagger UI is a dependency-free collection of HTML, Javascript, and CSS assets that dynamically
generate beautiful documentation and sandbox from a Swagger-compliant API. Because Swagger UI has no dependencies, you can host it in any server environment, or on your local machine.

## What's Swagger?

The goal of Swagger™ is to define a standard, language-agnostic interface to REST APIs which allows both humans and computers to discover and understand the capabilities of the service without access to source code, documentation, or through network traffic inspection. When properly defined via Swagger, a consumer can understand and interact with the remote service with a minimal amount of implementation logic. Similar to what interfaces have done for lower-level programming, Swagger removes the guesswork in calling the service.


Check out [Swagger-Spec](https://github.com/swagger-api/swagger-spec) for additional information about the Swagger project, including additional libraries with support for other languages and more.


## Compatibility
The Swagger Specification has undergone 4 revisions since initial creation in 2010.  Compatibility between swagger-ui and the Swagger specification is as follows:

Swagger UI Version | Release Date | Swagger Spec compatibility | Notes | Status
------------------ | ------------ | -------------------------- | ----- | ------
<<<<<<< HEAD
2.1.0-M1           | 2015-01-31   | 1.1, 1.2, 2.0              | [master](https://github.com/swagger-api/swagger-ui) |
=======
2.1.5-M1           | 2015-02-18   | 1.1, 1.2, 2.0              | [master](https://github.com/swagger-api/swagger-ui) |
>>>>>>> 7596ab0c
2.0.24             | 2014-09-12   | 1.1, 1.2 | [tag v2.0.24](https://github.com/swagger-api/swagger-ui/tree/v2.0.24) |
1.0.13             | 2013-03-08   | 1.1, 1.2 | [tag v1.0.13](https://github.com/swagger-api/swagger-ui/tree/v1.0.13) |
1.0.1              | 2011-10-11   | 1.0, 1.1 | [tag v1.0.1](https://github.com/swagger-api/swagger-ui/tree/v1.0.1)   |

## How to Use It

### Download
You can use the swagger-ui code AS-IS!  No need to build or recompile--just clone this repo and use the pre-built files in the `dist` folder.  If you like swagger-ui as-is, stop here.

### Build
You can rebuild swagger-ui on your own to tweak it or just so you can say you did.  To do so, follow these steps:

1. `npm install`
2. `gulp`
3. You should see the distribution under the dist folder. Open [`./dist/index.html`](./dist/index.html) to launch Swagger UI in a browser

### Development
Use `gulp watch` to make a new build and watch for changes in files.

### Build using Docker

To build swagger-ui using a docker container:

```
docker build -t swagger-ui-builder .
docker run -p 127.0.0.1:8080:8080 swagger-ui-builder
```

This will start Swagger UI at `http://localhost:8080`.
### Use
Once you open the Swagger UI, it will load the [Swagger Petstore](http://petstore.swagger.io/v2/swagger.json) service and show its APIs.  You can enter your own server url and click explore to view the API.

### Customize
You may choose to customize Swagger UI for your organization. Here is an overview of whats in its various directories:

-    dist: Contains a distribution which you can deploy on a server or load from your local machine.
-    lib: Contains javascript dependencies which swagger-ui depends on
-    node_modules: Contains node modules which swagger-ui uses for its development.
-    src
-    src/main/coffeescript: main code in CoffeeScript
-    src/main/templates: [handlebars](http://handlebarsjs.com/) templates used to render swagger-ui
-    src/main/html: the html files, some images and css
-    src/main/javascript: some legacy javascript referenced by CoffeeScript code

### SwaggerUi
To use swagger-ui you should take a look at the [source of swagger-ui html page](https://github.com/swagger-api/swagger-ui/blob/master/dist/index.html) and customize it. This basically requires you to instantiate a SwaggerUi object and call load() on it as below:

```javascript
    window.swaggerUi = new SwaggerUi({
        url:"http://petstore.swagger.io/v2/swagger.json",
        dom_id:"swagger-ui-container"
    });

    window.swaggerUi.load();
```

##### Parameters

Parameter Name | Description
--- | ---
url | The url pointing to `swagger.json` (Swagger 2.0) or the resource listing (earlier versions) as per [Swagger Spec](https://github.com/swagger-api/swagger-spec/).
spec | A JSON object describing the Swagger specification. When used, the `url` parameter will not be parsed. This is useful for testing manually-generated specifications without hosting them. Works for Swagger 2.0 specs only.
validatorUrl | By default, Swagger-UI attempts to validate specs against swagger.io's online validator. You can use this parameter to set a different validator URL, for example for locally deployed validators ([Validator Badge](https://github.com/swagger-api/validator-badge)). Setting it to `null` will disable validation. This parameter is relevant for Swagger 2.0 specs only.
dom_id | The id of a dom element inside which SwaggerUi will put the user interface for swagger.
booleanValues | SwaggerUI renders boolean data types as a dropdown. By default it provides a 'true' and 'false' string as the possible choices. You can use this parameter to change the values in dropdown to be something else, for example 0 and 1 by setting booleanValues to new Array(0, 1).
docExpansion | Controls how the API listing is displayed. It can be set to 'none' (default), 'list' (shows operations for each resource), or 'full' (fully expanded: shows operations and their details).
sorter | Apply a sort to the API list. It can be 'alpha' (sort paths alphanumerically) or 'method' (sort operations by HTTP method). Default is the order returned by the server unchanged.
onComplete | This is a callback function parameter which can be passed to be notified of when SwaggerUI has completed rendering successfully.
onFailure | This is a callback function parameter which can be passed to be notified of when SwaggerUI encountered a failure was unable to render.
highlightSizeThreshold | Any size response below this threshold will be highlighted syntactically, attempting to highlight large responses can lead to browser hangs, not including a threshold will default to highlight all returned responses.

* All other parameters are explained in greater detail below


### HTTP Methods and API Invocation
swagger-ui supports invocation of all HTTP methods APIs including GET, PUT, POST, DELETE, PATCH, OPTIONS.  These are handled in the [swagger-js](https://github.com/swagger-api/swagger-js) project, please see there for specifics on their usage.


### Header Parameters
Header params are supported through a pluggable mechanism in [swagger-js](https://github.com/swagger-api/swagger-js).  You can see the [index.html](https://github.com/swagger-api/swagger-ui/blob/master/dist/index.html) for a sample of how to dynamically set headers:

```js
// add a new ApiKeyAuthorization when the api-key changes in the ui.
$('#input_apiKey').change(function() {
  var key = $('#input_apiKey')[0].value;
  if(key && key.trim() != "") {
    window.authorizations.add("key", new ApiKeyAuthorization("api_key", key, "header"));
  }
})
```

This will add header `api_key` with value `key` on every call to the server.  You can substitute `query` to send the values as a query param.

### Custom Header Parameters - (For Basic auth etc)
If you have some header parameters which you need to send with every request, use the headers as below:

```js
window.authorizations.add("key", new ApiKeyAuthorization("Authorization", "XXXX", "header"));
```

Note!  You can pass multiple header params on a single request, just use unique names for them (`key` is used in the above example).

## CORS Support

CORS is a technique to prevent websites from doing bad things with your personal data.  Most browsers + javascript toolkits not only support CORS but enforce it, which has implications for your API server which supports Swagger.

You can read about CORS here: http://www.w3.org/TR/cors.

There are two cases where no action is needed for CORS support:

1. swagger-ui is hosted on the same server as the application itself (same host *and* port).
2. The application is located behind a proxy that enables the requires CORS headers. This may already be covered within your organization.

Otherwise, CORS support needs to be enabled for:

1. Your Swagger docs. For Swagger 2.0 it's the `swagger.json` and any externally `$ref`ed docs, and for prior version it's the `Resource Listing` and `API Declaration` files.
2. For the `Try it now` button to work, CORS needs to be enabled on your API endpoints as well.

### Testing CORS Support

You can verify CORS support with one of three techniques:

- Curl your API and inspect the headers.  For instance:

```bash
$ curl -I "http://petstore.swagger.io/v2/swagger.json"
HTTP/1.1 200 OK
Date: Sat, 31 Jan 2015 23:05:44 GMT
Access-Control-Allow-Origin: *
Access-Control-Allow-Methods: GET, POST, DELETE, PUT, PATCH, OPTIONS
Access-Control-Allow-Headers: Content-Type, api_key, Authorization
Content-Type: application/json
Content-Length: 0
```

This tells us that the petstore resource listing supports OPTIONS, and the following headers:  `Content-Type`, `api_key`, `Authorization`.

- Try swagger-ui from your file system and look at the debug console.  If CORS is not enabled, you'll see something like this:

```
XMLHttpRequest cannot load http://sad.server.com/v2/api-docs. No 'Access-Control-Allow-Origin' header is present on the requested resource. Origin 'null' is therefore not allowed access.
```

Swagger-UI cannot easily show this error state.

- Using the http://www.test-cors.org website. Keep in mind this will show a successful result even if `Access-Control-Allow-Headers` is not available, which is still required for Swagger-UI to function properly.

### Enabling CORS

The method of enabling CORS depends on the server and/or framework you use to host your application. http://enable-cors.org provides information on how to enable CORS in some common web servers.

Other servers/frameworks may provide you information on how to enable it specifically in their use case.

### CORS and Header Parameters

Swagger lets you easily send headers as parameters to requests.  The name of these headers *MUST* be supported in your CORS configuration as well.  From our example above:

```
Access-Control-Allow-Headers: Content-Type, api_key, Authorization
```

Only headers with these names will be allowed to be sent by Swagger-UI.

## How to Improve It

Create your own fork of [swagger-api/swagger-ui](https://github.com/swagger-api/swagger-ui)

To share your changes, [submit a pull request](https://github.com/swagger-api/swagger-ui/pull/new/master).

Since the javascript files are compiled from coffeescript, please submit changes in the *.coffee files!  We have to reject changes only in the .js files as they will be lost on each build of the ui.

## License

Copyright 2011-2015 Reverb technologies, Inc.

Licensed under the Apache License, Version 2.0 (the "License");
you may not use this file except in compliance with the License.
You may obtain a copy of the License at [apache.org/licenses/LICENSE-2.0](http://www.apache.org/licenses/LICENSE-2.0)

Unless required by applicable law or agreed to in writing, software
distributed under the License is distributed on an "AS IS" BASIS,
WITHOUT WARRANTIES OR CONDITIONS OF ANY KIND, either express or implied.
See the License for the specific language governing permissions and
limitations under the License.<|MERGE_RESOLUTION|>--- conflicted
+++ resolved
@@ -20,11 +20,7 @@
 
 Swagger UI Version | Release Date | Swagger Spec compatibility | Notes | Status
 ------------------ | ------------ | -------------------------- | ----- | ------
-<<<<<<< HEAD
-2.1.0-M1           | 2015-01-31   | 1.1, 1.2, 2.0              | [master](https://github.com/swagger-api/swagger-ui) |
-=======
 2.1.5-M1           | 2015-02-18   | 1.1, 1.2, 2.0              | [master](https://github.com/swagger-api/swagger-ui) |
->>>>>>> 7596ab0c
 2.0.24             | 2014-09-12   | 1.1, 1.2 | [tag v2.0.24](https://github.com/swagger-api/swagger-ui/tree/v2.0.24) |
 1.0.13             | 2013-03-08   | 1.1, 1.2 | [tag v1.0.13](https://github.com/swagger-api/swagger-ui/tree/v1.0.13) |
 1.0.1              | 2011-10-11   | 1.0, 1.1 | [tag v1.0.1](https://github.com/swagger-api/swagger-ui/tree/v1.0.1)   |
