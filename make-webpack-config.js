--- conflicted
+++ resolved
@@ -4,10 +4,7 @@
 var ExtractTextPlugin = require("extract-text-webpack-plugin")
 var deepExtend = require("deep-extend")
 const {gitDescribeSync} = require("git-describe")
-<<<<<<< HEAD
-=======
 const os = require("os")
->>>>>>> aab1403b
 
 var pkg = require("./package.json")
 
