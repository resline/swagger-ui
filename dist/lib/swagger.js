--- conflicted
+++ resolved
@@ -1,9 +1,5 @@
 // swagger.js
-<<<<<<< HEAD
-// version 2.0.39
-=======
 // version 2.0.41
->>>>>>> c0b11e47
 
 (function () {
 
@@ -31,29 +27,12 @@
     return value;
   }
 
-<<<<<<< HEAD
-// if you want to apply conditional formatting of parameter values
-parameterMacro = function(value) {
-  return value;
-}
-
-// if you want to apply conditional formatting of model property values
-modelPropertyMacro = function(value) {
-  return value;
-}
-
-if (!Array.prototype.indexOf) {
-  Array.prototype.indexOf = function(obj, start) {
-    for (var i = (start || 0), j = this.length; i < j; i++) {
-      if (this[i] === obj) { return i; }
-=======
   if (!Array.prototype.indexOf) {
     Array.prototype.indexOf = function (obj, start) {
       for (var i = (start || 0), j = this.length; i < j; i++) {
         if (this[i] === obj) { return i; }
       }
       return -1;
->>>>>>> c0b11e47
     }
   }
 
@@ -108,72 +87,6 @@
         }
       }
 
-<<<<<<< HEAD
-    return result;
-  };
-})();
-
-var SwaggerApi = function(url, options) {
-  this.isBuilt = false;
-  this.url = null;
-  this.debug = false;
-  this.basePath = null;
-  this.authorizations = null;
-  this.authorizationScheme = null;
-  this.info = null;
-  this.useJQuery = false;
-  this.modelsArray = [];
-
-  options = (options||{});
-  if (url)
-    if (url.url)
-      options = url;
-    else
-      this.url = url;
-  else
-    options = url;
-
-  if (options.url != null)
-    this.url = options.url;
-
-  if (options.success != null)
-    this.success = options.success;
-
-  if (typeof options.useJQuery === 'boolean')
-    this.useJQuery = options.useJQuery;
-
-  this.failure = options.failure != null ? options.failure : function() {};
-  this.progress = options.progress != null ? options.progress : function() {};
-  if (options.success != null) {
-    this.build();
-    this.isBuilt = true;
-  }
-}
-
-SwaggerApi.prototype.build = function() {
-  if(this.isBuilt)
-    return this;
-  var _this = this;
-  this.progress('fetching resource list: ' + this.url);
-  var obj = {
-    useJQuery: this.useJQuery,
-    url: this.url,
-    method: "get",
-    headers: {
-      accept: "application/json,application/json;charset=\"utf-8\",*/*"
-    },
-    on: {
-      error: function(response) {
-        if (_this.url.substring(0, 4) !== 'http') {
-          return _this.fail('Please specify the protocol for ' + _this.url);
-        } else if (response.status === 0) {
-          return _this.fail('Can\'t read from server.  It may not have the appropriate access-control-origin settings.');
-        } else if (response.status === 404) {
-          return _this.fail('Can\'t read swagger JSON from ' + _this.url);
-        } else {
-          return _this.fail(response.status + ' : ' + response.statusText + ' ' + _this.url);
-        }
-=======
       return result;
     };
   })();
@@ -227,7 +140,6 @@
       method: "get",
       headers: {
         accept: "application/json,application/json;charset=\"utf-8\",*/*"
->>>>>>> c0b11e47
       },
       on: {
         error: function (response) {
@@ -364,37 +276,11 @@
     if (this.apis == null) {
       return false;
     }
-<<<<<<< HEAD
-  }
-  this.setConsolidatedModels();
-  this.ready = true;
-  if (this.success != null) {
-    return this.success();
-  }
-};
-
-SwaggerApi.prototype.fail = function(message) {
-  this.failure(message);
-  throw message;
-};
-
-SwaggerApi.prototype.setConsolidatedModels = function() {
-  var model, modelName, resource, resource_name, _i, _len, _ref, _ref1, _results;
-  this.models = {};
-  _ref = this.apis;
-  for (resource_name in _ref) {
-    resource = _ref[resource_name];
-    for (modelName in resource.models) {
-      if (this.models[modelName] == null) {
-        this.models[modelName] = resource.models[modelName];
-        this.modelsArray.push(resource.models[modelName]);
-=======
     _ref = this.apis;
     for (resource_name in _ref) {
       resource = _ref[resource_name];
       if (resource.ready == null) {
         return false;
->>>>>>> c0b11e47
       }
     }
     this.setConsolidatedModels();
@@ -428,24 +314,6 @@
       model = _ref1[_i];
       _results.push(model.setReferencedModels(this.models));
     }
-<<<<<<< HEAD
-    this.api.progress('fetching resource ' + this.name + ': ' + this.url);
-    obj = {
-      url: this.url,
-      method: "get",
-      useJQuery: this.useJQuery,
-      headers: {
-        accept: "application/json,application/json;charset=\"utf-8\",*/*"
-      },
-      on: {
-        response: function(resp) {
-          var responseObj = resp.obj || JSON.parse(resp.data);
-          return _this.addApiDeclaration(responseObj);
-        },
-        error: function(response) {
-          return _this.api.fail("Unable to read api '" +
-            _this.name + "' from path " + _this.url + " (server returned " + response.statusText + ")");
-=======
     return _results;
   };
 
@@ -463,7 +331,6 @@
         for (_i = 0, _len = _ref2.length; _i < _len; _i++) {
           parameter = _ref2[_i];
           log("  " + parameter.name + (parameter.required ? ' (required)' : '') + " - " + parameter.description);
->>>>>>> c0b11e47
         }
       }
     }
@@ -723,22 +590,9 @@
     return returnVal;
   };
 
-<<<<<<< HEAD
-var SwaggerModelProperty = function(name, obj) {
-  this.name = name;
-  this.dataType = obj.type || obj.dataType || obj["$ref"];
-  this.isCollection = this.dataType && (this.dataType.toLowerCase() === 'array' || this.dataType.toLowerCase() === 'list' || this.dataType.toLowerCase() === 'set');
-  this.descr = obj.description;
-  this.required = obj.required;
-  this.defaultValue = modelPropertyMacro(obj.defaultValue);
-  if (obj.items != null) {
-    if (obj.items.type != null) {
-      this.refDataType = obj.items.type;
-=======
   SwaggerModel.prototype.createJSONSample = function (modelsToIgnore) {
     if (sampleModels[this.name]) {
       return sampleModels[this.name];
->>>>>>> c0b11e47
     }
     else {
       var result = {};
@@ -819,79 +673,7 @@
       result = value;
     }
     return result;
-<<<<<<< HEAD
-  }
-};
-
-SwaggerModelProperty.prototype.toSampleValue = function(value) {
-  var result;
-  if ((typeof this.defaultValue !== 'undefined') && this.defaultValue !== null) {
-    result = this.defaultValue;
-  } else if (value === "integer") {
-    result = 0;
-  } else if (value === "boolean") {
-    result = false;
-  } else if (value === "double" || value === "number") {
-    result = 0.0;
-  } else if (value === "string") {
-    result = "";
-  } else {
-    result = value;
-  }
-  return result;
-};
-
-SwaggerModelProperty.prototype.toString = function() {
-  var req = this.required ? 'propReq' : 'propOpt';
-  var str = '<span class="propName ' + req + '">' + this.name + '</span> (<span class="propType">' + this.dataTypeWithRef + '</span>';
-  if (!this.required) {
-    str += ', <span class="propOptKey">optional</span>';
-  }
-  str += ')';
-  if (this.values != null) {
-    str += " = <span class='propVals'>['" + this.values.join("' or '") + "']</span>";
-  }
-  if (this.descr != null) {
-    str += ': <span class="propDesc">' + this.descr + '</span>';
-  }
-  return str;
-};
-
-var SwaggerOperation = function(nickname, path, method, parameters, summary, notes, type, responseMessages, resource, consumes, produces, authorizations) {
-  var _this = this;
-
-  var errors = [];
-  this.nickname = (nickname||errors.push("SwaggerOperations must have a nickname."));
-  this.path = (path||errors.push("SwaggerOperation " + nickname + " is missing path."));
-  this.method = (method||errors.push("SwaggerOperation " + nickname + " is missing method."));
-  this.parameters = parameters != null ? parameters : [];
-  this.summary = summary;
-  this.notes = notes;
-  this.type = type;
-  this.responseMessages = (responseMessages||[]);
-  this.resource = (resource||errors.push("Resource is required"));
-  this.consumes = consumes;
-  this.produces = produces;
-  this.authorizations = authorizations;
-  this["do"] = __bind(this["do"], this);
-
-  if (errors.length > 0)
-    this.resource.api.fail(errors);
-
-  this.path = this.path.replace('{format}', 'json');
-  this.method = this.method.toLowerCase();
-  this.isGetMethod = this.method === "get";
-
-  this.resourceName = this.resource.name;
-  if(typeof this.type !== 'undefined' && this.type === 'void')
-    this.type = null;
-  else {
-    this.responseClassSignature = this.getSignature(this.type, this.resource.models);
-    this.responseSampleJSON = this.getSampleJSON(this.type, this.resource.models);
-  }
-=======
-  };
->>>>>>> c0b11e47
+  };
 
   SwaggerModelProperty.prototype.toString = function () {
     var req = this.required ? 'propReq' : 'propOpt';
@@ -1013,16 +795,12 @@
       }
       param.defaultValue = parameterMacro(param.defaultValue);
     }
-<<<<<<< HEAD
-    param.defaultValue = parameterMacro(param.defaultValue);
-=======
     this.resource[this.nickname] = function (args, callback, error) {
       return _this["do"](args, callback, error);
     };
     this.resource[this.nickname].help = function () {
       return _this.help();
     };
->>>>>>> c0b11e47
   }
 
   SwaggerOperation.prototype.isListType = function (type) {
@@ -1438,25 +1216,6 @@
     return obj;
   };
 
-<<<<<<< HEAD
-  // if there's a body, need to set the accepts header via requestContentType
-  if (body && (this.type === "POST" || this.type === "PUT" || this.type === "PATCH" || this.type === "DELETE")) {
-    if (this.opts.requestContentType)
-      consumes = this.opts.requestContentType;
-  } else {
-    // if any form params, content type must be set
-    if(definedFormParams.length > 0) {
-      if(definedFileParams.length > 0)
-        consumes = "multipart/form-data";
-      else
-        consumes = "application/x-www-form-urlencoded";
-    }
-    else if (this.type === "DELETE")
-      body = "{}";
-    else if (this.type != "DELETE")
-      accepts = null;
-  }
-=======
   SwaggerRequest.prototype.setHeaders = function (params, operation) {
     // default type
     var accepts = "application/json";
@@ -1467,7 +1226,6 @@
     var definedFileParams = [];
     var body = params.body;
     var headers = {};
->>>>>>> c0b11e47
 
     // get params from the operation and set them in definedFileParams, definedFormParams, headers
     var i;
@@ -1780,56 +1538,11 @@
     return this.shred.request(obj);
   };
 
-<<<<<<< HEAD
-  // Transform an error into a usable response-like object
-  var transformError = function(error) {
-    var out = {
-      // Default to a status of 0 - The client will treat this as a generic permissions sort of error
-      status: 0,
-      data: error.message || error
-    };
-
-    if(error.code) {
-      out.obj = error;
-
-      if(error.code === 'ENOTFOUND' || error.code === 'ECONNREFUSED' ) {
-        // We can tell the client that this should be treated as a missing resource and not as a permissions thing
-        out.status = 404;
-      }
-    }
-
-    return out;
-  };
-
-  res = {
-    error: function(response) {
-      if (obj)
-        return cb.error(transform(response));
-    },
-    // Catch the Shred error raised when the request errors as it is made (i.e. No Response is coming)
-    request_error: function(err) {
-      if(obj)
-        return cb.error(transformError(err));
-    },
-    redirect: function(response) {
-      if (obj)
-        return cb.redirect(transform(response));
-    },
-    307: function(response) {
-      if (obj)
-        return cb.redirect(transform(response));
-    },
-    response: function(response) {
-      if (obj)
-        return cb.response(transform(response));
-    }
-=======
   /**
    * SwaggerAuthorizations applys the correct authorization to an operation being executed
    */
   var SwaggerAuthorizations = function () {
     this.authz = {};
->>>>>>> c0b11e47
   };
 
   SwaggerAuthorizations.prototype.add = function (name, auth) {
@@ -1902,39 +1615,9 @@
     this.cookie = cookie;
   }
 
-<<<<<<< HEAD
-  return status;
-};
-
-/**
- * ApiKeyAuthorization allows a query param or header to be injected
- */
-var ApiKeyAuthorization = function(name, value, type, delimiter) {
-  this.name = name;
-  this.value = value;
-  this.type = type;
-  this.delimiter = delimiter;
-};
-
-ApiKeyAuthorization.prototype.apply = function(obj, authorizations) {
-  if (this.type === "query") {
-    if (obj.url.indexOf('?') > 0)
-      obj.url = obj.url + "&" + this.name + "=" + this.value;
-    else
-      obj.url = obj.url + "?" + this.name + "=" + this.value;
-    return true;
-  } else if (this.type === "header") {
-    if(typeof obj.headers[this.name] !== 'undefined') {
-      if(typeof this.delimiter !== 'undefined')
-        obj.headers[this.name] = obj.headers[this.name] + this.delimiter +  this.value;
-    }
-    else
-      obj.headers[this.name] = this.value;
-=======
   CookieAuthorization.prototype.apply = function (obj, authorizations) {
     obj.cookieJar = obj.cookieJar || CookieJar();
     obj.cookieJar.setCookie(this.cookie);
->>>>>>> c0b11e47
     return true;
   }
 
