/**
 * swagger-client - swagger.js is a javascript client for use with swaggering APIs.
 * @version v2.1.9-M1
 * @link http://swagger.io
 * @license apache 2.0
 */
(function(){
var ArrayModel = function(definition) {
  this.name = "arrayModel";
  this.definition = definition || {};
  this.properties = [];

  var requiredFields = definition.enum || [];
  var innerType = definition.items;
  if(innerType) {
    if(innerType.type) {
      this.type = typeFromJsonSchema(innerType.type, innerType.format);
    }
    else {
      this.ref = innerType.$ref;
    }
  }
  return this;
};

ArrayModel.prototype.createJSONSample = function(modelsToIgnore) {
  var result;
  modelsToIgnore = (modelsToIgnore||{});
  if(this.type) {
    result = this.type;
  }
  else if (this.ref) {
    var name = simpleRef(this.ref);
    if(typeof modelsToIgnore[name] === 'undefined') {
      modelsToIgnore[name] = this;
      result = models[name].createJSONSample(modelsToIgnore);
    }
    else {
      return name;
    }
  }
  return [ result ];
};

ArrayModel.prototype.getSampleValue = function(modelsToIgnore) {
  var result;
  modelsToIgnore = (modelsToIgnore || {});
  if(this.type) {
    result = type;
  }
  else if (this.ref) {
    var name = simpleRef(this.ref);
    result = models[name].getSampleValue(modelsToIgnore);
  }
  return [ result ];
};

ArrayModel.prototype.getMockSignature = function(modelsToIgnore) {
  var propertiesStr = [];
  var i, prop;
  for (i = 0; i < this.properties.length; i++) {
    prop = this.properties[i];
    propertiesStr.push(prop.toString());
  }
<<<<<<< HEAD

  var strong = '<span class="strong">';
  var stronger = '<span class="stronger">';
  var strongClose = '</span>';
  var classOpen = strong + 'array' + ' {' + strongClose;
  var classClose = strong + '}' + strongClose;
  var returnVal = classOpen + '<div>' + propertiesStr.join(',</div><div>') + '</div>' + classClose;

=======

  var strong = '<span class="strong">';
  var stronger = '<span class="stronger">';
  var strongClose = '</span>';
  var classOpen = strong + 'array' + ' {' + strongClose;
  var classClose = strong + '}' + strongClose;
  var returnVal = classOpen + '<div>' + propertiesStr.join(',</div><div>') + '</div>' + classClose;

>>>>>>> a7e7d09e
  if (!modelsToIgnore)
    modelsToIgnore = {};
  modelsToIgnore[this.name] = this;
  for (i = 0; i < this.properties.length; i++) {
    prop = this.properties[i];
    var ref = prop.$ref;
    var model = models[ref];
    if (model && typeof modelsToIgnore[ref] === 'undefined') {
      returnVal = returnVal + ('<br>' + model.getMockSignature(modelsToIgnore));
    }
  }
  return returnVal;
};


/**
 * SwaggerAuthorizations applys the correct authorization to an operation being executed
 */
var SwaggerAuthorizations = function() {
  this.authz = {};
};

SwaggerAuthorizations.prototype.add = function(name, auth) {
  this.authz[name] = auth;
  return auth;
};

SwaggerAuthorizations.prototype.remove = function(name) {
  return delete this.authz[name];
};

SwaggerAuthorizations.prototype.apply = function (obj, authorizations) {
  var status = null;
  var key, name, value, result;

  // if the "authorizations" key is undefined, or has an empty array, add all keys
  if (typeof authorizations === 'undefined' || Object.keys(authorizations).length === 0) {
    for (key in this.authz) {
      value = this.authz[key];
      result = value.apply(obj, authorizations);
      if (result === true)
        status = true;
    }
  }
  else {
    // 2.0 support
    if (Array.isArray(authorizations)) {

      for (var i = 0; i < authorizations.length; i++) {
        var auth = authorizations[i];
        for (name in auth) {
          for (key in this.authz) {
            if (key == name) {
              value = this.authz[key];
              result = value.apply(obj, authorizations);
              if (result === true)
                status = true;
            }
          }
        }
      }
    }
    else {
      // 1.2 support
      for (name in authorizations) {
        for (key in this.authz) {
          if (key == name) {
            value = this.authz[key];
            result = value.apply(obj, authorizations);
            if (result === true)
              status = true;
          }
        }
      }
    }
  }

  return status;
};

/**
 * ApiKeyAuthorization allows a query param or header to be injected
 */
var ApiKeyAuthorization = function(name, value, type) {
  this.name = name;
  this.value = value;
  this.type = type;
};

ApiKeyAuthorization.prototype.apply = function(obj, authorizations) {
  if (this.type === "query") {
    if (obj.url.indexOf('?') > 0)
      obj.url = obj.url + "&" + this.name + "=" + this.value;
    else
      obj.url = obj.url + "?" + this.name + "=" + this.value;
    return true;
  } else if (this.type === "header") {
    obj.headers[this.name] = this.value;
    return true;
  }
};

var CookieAuthorization = function(cookie) {
  this.cookie = cookie;
};

CookieAuthorization.prototype.apply = function(obj, authorizations) {
  obj.cookieJar = obj.cookieJar || CookieJar();
  obj.cookieJar.setCookie(this.cookie);
  return true;
};

/**
 * Password Authorization is a basic auth implementation
 */
var PasswordAuthorization = function(name, username, password) {
  this.name = name;
  this.username = username;
  this.password = password;
  this._btoa = null;
  if (typeof window !== 'undefined')
    this._btoa = btoa;
  else
    this._btoa = require("btoa");
};

PasswordAuthorization.prototype.apply = function(obj, authorizations) {
  var base64encoder = this._btoa;
  obj.headers.Authorization = "Basic " + base64encoder(this.username + ":" + this.password);
  return true;
};
var __bind = function(fn, me){
  return function(){
    return fn.apply(me, arguments);
  };
};

fail = function(message) {
  log(message);
};

log = function(){
  log.history = log.history || [];
  log.history.push(arguments);
  if(this.console){
    console.log( Array.prototype.slice.call(arguments)[0] );
  }
};

if (!Array.prototype.indexOf) {
  Array.prototype.indexOf = function(obj, start) {
    for (var i = (start || 0), j = this.length; i < j; i++) {
      if (this[i] === obj) { return i; }
    }
    return -1;
  };
}

/**
 * allows override of the default value based on the parameter being
 * supplied
 **/
var applyParameterMacro = function (operation, parameter) {
  var e = (typeof window !== 'undefined' ? window : exports);
  if(e.parameterMacro)
    return e.parameterMacro(operation, parameter);
  else
    return parameter.defaultValue;
};

/**
 * allows overriding the default value of an model property
 **/
var applyModelPropertyMacro = function (model, property) {
  var e = (typeof window !== 'undefined' ? window : exports);
  if(e.modelPropertyMacro)
    return e.modelPropertyMacro(model, property);
  else
    return property.defaultValue;
};

/**
 * PrimitiveModel
 **/
var PrimitiveModel = function(definition) {
  this.name = "name";
  this.definition = definition || {};
  this.properties = [];

  var requiredFields = definition.enum || [];
  this.type = typeFromJsonSchema(definition.type, definition.format);
};

PrimitiveModel.prototype.createJSONSample = function(modelsToIgnore) {
  var result = this.type;
  return result;
};

PrimitiveModel.prototype.getSampleValue = function() {
  var result = this.type;
  return null;
};

PrimitiveModel.prototype.getMockSignature = function(modelsToIgnore) {
  var propertiesStr = [];
  var i, prop;
  for (i = 0; i < this.properties.length; i++) {
    prop = this.properties[i];
    propertiesStr.push(prop.toString());
  }

  var strong = '<span class="strong">';
  var stronger = '<span class="stronger">';
  var strongClose = '</span>';
  var classOpen = strong + this.name + ' {' + strongClose;
  var classClose = strong + '}' + strongClose;
  var returnVal = classOpen + '<div>' + propertiesStr.join(',</div><div>') + '</div>' + classClose;

  if (!modelsToIgnore)
    modelsToIgnore = {};
  modelsToIgnore[this.name] = this;
  for (i = 0; i < this.properties.length; i++) {
    prop = this.properties[i];
    var ref = prop.$ref;
    var model = models[ref];
    if (model && typeof modelsToIgnore[ref] === 'undefined') {
      returnVal = returnVal + ('<br>' + model.getMockSignature(modelsToIgnore));
    }
  }
  return returnVal;
};
<<<<<<< HEAD
/** 
=======
/**
>>>>>>> a7e7d09e
 * Resolves a spec's remote references
 */
var Resolver = function (){};

Resolver.prototype.resolve = function(spec, callback, scope) {
  this.scope = (scope || this);
  var host, name, path, property, propertyName, type;
  var processedCalls = 0, resolvedRefs = {}, unresolvedRefs = {};

  // store objects for dereferencing
  var resolutionTable = {};

  // models
  for(name in spec.definitions) {
    var model = spec.definitions[name];
    for(propertyName in model.properties) {
      property = model.properties[propertyName];
      this.resolveTo(property, resolutionTable);
    }
  }
  // operations
  for(name in spec.paths) {
    var method, operation, responseCode;
    path = spec.paths[name];
    for(method in path) {
      operation = path[method];
      var i, parameters = operation.parameters;
      for(i in parameters) {
        var parameter = parameters[i];
        if(parameter.in === 'body' && parameter.schema) {
          this.resolveTo(parameter.schema, resolutionTable);
        }
        if(parameter.$ref) {
          this.resolveInline(spec, parameter, resolutionTable, unresolvedRefs);
        }
      }
      for(responseCode in operation.responses) {
        var response = operation.responses[responseCode];
        if(response.schema) {
          this.resolveTo(response.schema, resolutionTable);
        }
      }
    }
  }
  // get hosts
  var opts = {}, expectedCalls = 0;
  for(name in resolutionTable) {
    var parts = name.split('#');
    if(parts.length == 2) {
      host = parts[0]; path = parts[1];
      if(!Array.isArray(opts[host])) {
        opts[host] = [];
        expectedCalls += 1;
      }
      opts[host].push(path);
    }
  }

  for(name in opts) {
    var self = this, opt = opts[name];
    host = name;

    var obj = {
      useJQuery: false,  // TODO
      url: host,
      method: "get",
      headers: {
        accept: this.scope.swaggerRequestHeaders || 'application/json'
      },
      on: {
        error: function(response) {
          processedCalls += 1;
          var i;
          for(i = 0; i < opt.length; i++) {
            // fail all of these
            var resolved = host + '#' + opt[i];
            unresolvedRefs[resolved] = null;
          }
          if(processedCalls === expectedCalls)
            self.finish(spec, resolutionTable, resolvedRefs, unresolvedRefs, callback);
        },
        response: function(response) {
          var i, j, swagger = response.obj;
          processedCalls += 1;
          for(i = 0; i < opt.length; i++) {
            var location = swagger, path = opt[i], parts = path.split('/');
            for(j = 0; j < parts.length; j++) {
              var segment = parts[j];
              if(typeof location === 'undefined')
                break;
              if(segment.length > 0)
                location = location[segment];
            }
            var resolved = host + '#' + path, resolvedName = parts[j-1];
            if(typeof location !== 'undefined') {
              resolvedRefs[resolved] = {
                name: resolvedName,
                obj: location
              };
            }
            else unresolvedRefs[resolved] = null;
          }
          if(processedCalls === expectedCalls)
            self.finish(spec, resolutionTable, resolvedRefs, unresolvedRefs, callback);
        }
      }
    };
    authorizations.apply(obj);
    new SwaggerHttp().execute(obj);
  }
  if(Object.keys(opts).length === 0)
    callback.call(this.scope, spec, unresolvedRefs);
};

Resolver.prototype.finish = function(spec, resolutionTable, resolvedRefs, unresolvedRefs, callback) {
  // walk resolution table and replace with resolved refs
  var ref;
  for(ref in resolutionTable) {
    var i, locations = resolutionTable[ref];
    for(i = 0; i < locations.length; i++) {
      var resolvedTo = resolvedRefs[locations[i].obj.$ref];
      if(resolvedTo) {
        if(!spec.definitions)
          spec.definitions = {};
        if(locations[i].resolveAs === '$ref') {
          spec.definitions[resolvedTo.name] = resolvedTo.obj;
          locations[i].obj.$ref = '#/definitions/' + resolvedTo.name;
        }
        else if (locations[i].resolveAs === 'inline') {
          var key;
          var targetObj = locations[i].obj;
          delete targetObj.$ref;
          for(key in resolvedTo.obj) {
            targetObj[key] = resolvedTo.obj[key];
          }
        }
      }
    }
  }
  callback.call(this.scope, spec, unresolvedRefs);
};

/**
 * immediately in-lines local refs, queues remote refs
 * for inline resolution
 */
Resolver.prototype.resolveInline = function (spec, property, objs, unresolvedRefs) {
  var ref = property.$ref;
  if(ref) {
    if(ref.indexOf('http') === 0) {
      if(Array.isArray(objs[ref])) {
        objs[ref].push({obj: property, resolveAs: 'inline'});
      }
      else {
        objs[ref] = [{obj: property, resolveAs: 'inline'}];
      }
    }
    else if (ref.indexOf('#') === 0) {
      // local resolve
      var shortenedRef = ref.substring(1);
      var i, parts = shortenedRef.split('/'), location = spec;
      for(i = 0; i < parts.length; i++) {
        var part = parts[i];
        if(part.length > 0) {
          location = location[part];
        }
      }
      if(location) {
        delete property.$ref;
        var key;
        for(key in location) {
          property[key] = location[key];
        }
      }
      else unresolvedRefs[ref] = null;
    }
  }
  else if(property.type === 'array') {
    this.resolveTo(property.items, objs);
  }
};

Resolver.prototype.resolveTo = function (property, objs) {
  var ref = property.$ref;
  if(ref) {
    if(ref.indexOf('http') === 0) {
      if(Array.isArray(objs[ref])) {
        objs[ref].push({obj: property, resolveAs: '$ref'});
      }
      else {
        objs[ref] = [{obj: property, resolveAs: '$ref'}];
      }
    }
  }
  else if(property.type === 'array') {
    var items = property.items;
    this.resolveTo(items, objs);
  }
};
var addModel = function(name, model) {
  models[name] = model;
};

var SwaggerClient = function(url, options) {
  this.isBuilt = false;
  this.url = null;
  this.debug = false;
  this.basePath = null;
  this.modelsArray = [];
  this.authorizations = null;
  this.authorizationScheme = null;
  this.isValid = false;
  this.info = null;
  this.useJQuery = false;
  this.resourceCount = 0;

  if(typeof url !== 'undefined')
    return this.initialize(url, options);
};

SwaggerClient.prototype.initialize = function (url, options) {
  this.models = models = {};

  options = (options||{});

  if(typeof url === 'string')
    this.url = url;
  else if(typeof url === 'object') {
    options = url;
    this.url = options.url;
  }
  this.swaggerRequstHeaders = options.swaggerRequstHeaders || 'application/json;charset=utf-8,*/*';
  this.defaultSuccessCallback = options.defaultSuccessCallback || null;
  this.defaultErrorCallback = options.defaultErrorCallback || null;

  if (typeof options.success === 'function')
    this.success = options.success;

  if (options.useJQuery)
    this.useJQuery = options.useJQuery;

  if (options.authorizations) {
    this.clientAuthorizations = options.authorizations;
  } else {
    this.clientAuthorizations = authorizations;
  }

  this.supportedSubmitMethods = options.supportedSubmitMethods || [];
  this.failure = options.failure || function() {};
  this.progress = options.progress || function() {};
  this.spec = options.spec;
  this.options = options;

  if (typeof options.success === 'function') {
    this.ready = true;
    this.build();
  }
};

SwaggerClient.prototype.build = function(mock) {
  if (this.isBuilt) return this;
  var self = this;
  this.progress('fetching resource list: ' + this.url);
  var obj = {
    useJQuery: this.useJQuery,
    url: this.url,
    method: "get",
    headers: {
      accept: this.swaggerRequstHeaders
    },
    on: {
      error: function(response) {
        if (self.url.substring(0, 4) !== 'http')
          return self.fail('Please specify the protocol for ' + self.url);
        else if (response.status === 0)
          return self.fail('Can\'t read from server.  It may not have the appropriate access-control-origin settings.');
        else if (response.status === 404)
          return self.fail('Can\'t read swagger JSON from ' + self.url);
        else
          return self.fail(response.status + ' : ' + response.statusText + ' ' + self.url);
      },
      response: function(resp) {
        var responseObj = resp.obj || JSON.parse(resp.data);
        self.swaggerVersion = responseObj.swaggerVersion;

        if(responseObj.swagger && parseInt(responseObj.swagger) === 2) {
          self.swaggerVersion = responseObj.swagger;
          new Resolver().resolve(responseObj, self.buildFromSpec, self);
          self.isValid = true;
        }
        else {
          if (self.swaggerVersion === '1.2') {
            return self.buildFrom1_2Spec(responseObj);
          } else {
            return self.buildFrom1_1Spec(responseObj);
          }
        }
      }
    }
  };
  if(this.spec) {
    setTimeout(function() {
      new Resolver().resolve(self.spec, self.buildFromSpec, self);
   }, 10);
  }
  else {
    authorizations.apply(obj);
    if(mock)
      return obj;
    new SwaggerHttp().execute(obj);
  }
  return this;
};

SwaggerClient.prototype.buildFromSpec = function(response) {
  if(this.isBuilt) return this;

  this.info = response.info || {};
  this.title = response.title || '';
  this.host = response.host || '';
  this.schemes = response.schemes || [];
  this.basePath = response.basePath || '';
  this.apis = {};
  this.apisArray = [];
  this.consumes = response.consumes;
  this.produces = response.produces;
  this.securityDefinitions = response.securityDefinitions;

  // legacy support
  this.authSchemes = response.securityDefinitions;

  var definedTags = {};
  if(Array.isArray(response.tags)) {
    definedTags = {};
    for(k = 0; k < response.tags.length; k++) {
      var t = response.tags[k];
      definedTags[t.name] = t;
    }
  }

  var location;
  if(typeof this.url === 'string') {
    location = this.parseUri(this.url);
  }

  if(typeof this.schemes === 'undefined' || this.schemes.length === 0) {
    this.scheme = location.scheme || 'http';
  }
  else {
    this.scheme = this.schemes[0];
  }

  if(typeof this.host === 'undefined' || this.host === '') {
    this.host = location.host;
    if (location.port) {
      this.host = this.host + ':' + location.port;
    }
  }

  this.definitions = response.definitions;
  var key;
  for(key in this.definitions) {
    var model = new Model(key, this.definitions[key]);
    if(model) {
      models[key] = model;
    }
  }

  // get paths, create functions for each operationId
  var path;
  var operations = [];
  for(path in response.paths) {
    if(typeof response.paths[path] === 'object') {
      var httpMethod;
      for(httpMethod in response.paths[path]) {
        if(['delete', 'get', 'head', 'options', 'patch', 'post', 'put'].indexOf(httpMethod) === -1) {
          continue;
        }
        var operation = response.paths[path][httpMethod];
        var tags = operation.tags;
        if(typeof tags === 'undefined') {
          operation.tags = [ 'default' ];
          tags = operation.tags;
        }
        var operationId = this.idFromOp(path, httpMethod, operation);
        var operationObject = new Operation (
          this,
          operation.scheme,
          operationId,
          httpMethod,
          path,
          operation,
          this.definitions
        );
        // bind this operation's execute command to the api
        if(tags.length > 0) {
          var i;
          for(i = 0; i < tags.length; i++) {
            var tag = this.tagFromLabel(tags[i]);
            var operationGroup = this[tag];
            if(typeof this.apis[tag] === 'undefined')
              this.apis[tag] = {};
            if(typeof operationGroup === 'undefined') {
              this[tag] = [];
              operationGroup = this[tag];
              operationGroup.operations = {};
              operationGroup.label = tag;
              operationGroup.apis = [];
              var tagObject = definedTags[tag];
              if(typeof tagObject === 'object') {
                operationGroup.description = tagObject.description;
                operationGroup.externalDocs = tagObject.externalDocs;
              }
              this[tag].help = this.help.bind(operationGroup);
              this.apisArray.push(new OperationGroup(tag, operationGroup.description, operationGroup.externalDocs, operationObject));
            }
            if(typeof this.apis[tag].help !== 'function')
              this.apis[tag].help = this.help.bind(operationGroup);
            // bind to the apis object
            this.apis[tag][operationId] = operationObject.execute.bind(operationObject);
            this.apis[tag][operationId].help = operationObject.help.bind(operationObject);
            this.apis[tag][operationId].asCurl = operationObject.asCurl.bind(operationObject);
            operationGroup[operationId] = operationObject.execute.bind(operationObject);
            operationGroup[operationId].help = operationObject.help.bind(operationObject);
            operationGroup[operationId].asCurl = operationObject.asCurl.bind(operationObject);

            operationGroup.apis.push(operationObject);
            operationGroup.operations[operationId] = operationObject;

            // legacy UI feature
            var j;
            var api;
            for(j = 0; j < this.apisArray.length; j++) {
              if(this.apisArray[j].tag === tag) {
                api = this.apisArray[j];
              }
            }
            if(api) {
              api.operationsArray.push(operationObject);
            }
          }
        }
        else {
          log('no group to bind to');
        }
      }
    }
  }
  this.isBuilt = true;
  if (this.success) {
    this.isValid = true;
    this.isBuilt = true;
    this.success();
  }
  return this;
};

SwaggerClient.prototype.parseUri = function(uri) {
  var urlParseRE = /^(((([^:\/#\?]+:)?(?:(\/\/)((?:(([^:@\/#\?]+)(?:\:([^:@\/#\?]+))?)@)?(([^:\/#\?\]\[]+|\[[^\/\]@#?]+\])(?:\:([0-9]+))?))?)?)?((\/?(?:[^\/\?#]+\/+)*)([^\?#]*)))?(\?[^#]+)?)(#.*)?/;
  var parts = urlParseRE.exec(uri);
  return {
    scheme: parts[4].replace(':',''),
    host: parts[11],
    port: parts[12],
    path: parts[15]
  };
};

SwaggerClient.prototype.help = function(dontPrint) {
  var i;
  var output = 'operations for the "' + this.label + '" tag';
  for(i = 0; i < this.apis.length; i++) {
    var api = this.apis[i];
    output += '\n  * ' + api.nickname + ': ' + api.operation.summary;
  }
  if(dontPrint)
    return output;
  else {
    log(output);
    return output;
  }
};

SwaggerClient.prototype.tagFromLabel = function(label) {
  return label;
};

SwaggerClient.prototype.idFromOp = function(path, httpMethod, op) {
  var opId = op.operationId || (path.substring(1) + '_' + httpMethod);
  return opId.replace(/[\.,-\/#!$%\^&\*;:{}=\-_`~()\+\s]/g,'_');
};

SwaggerClient.prototype.fail = function(message) {
  this.failure(message);
  throw message;
};

var OperationGroup = function(tag, description, externalDocs, operation) {
  this.tag = tag;
  this.path = tag;
  this.description = description;
  this.externalDocs = externalDocs;
  this.name = tag;
  this.operation = operation;
  this.operationsArray = [];
};

var Operation = function(parent, scheme, operationId, httpMethod, path, args, definitions) {
  var errors = [];
  parent = parent||{};
  args = args||{};

  this.operations = {};
  this.operation = args;
  this.deprecated = args.deprecated;
  this.consumes = args.consumes;
  this.produces = args.produces;
  this.parent = parent;
  this.host = parent.host || 'localhost';
  this.schemes = parent.schemes;
  this.scheme = scheme || parent.scheme || 'http';
  this.basePath = parent.basePath || '/';
  this.nickname = (operationId||errors.push('Operations must have a nickname.'));
  this.method = (httpMethod||errors.push('Operation ' + operationId + ' is missing method.'));
  this.path = (path||errors.push('Operation ' + this.nickname + ' is missing path.'));
  this.parameters = args !== null ? (args.parameters||[]) : {};
  this.summary = args.summary || '';
  this.responses = (args.responses||{});
  this.type = null;
  this.security = args.security;
  this.authorizations = args.security;
  this.description = args.description;
  this.useJQuery = parent.useJQuery;

  if(typeof this.deprecated === 'string') {
    switch(this.deprecated.toLowerCase()) {
      case 'true': case 'yes': case '1': {
        this.deprecated = true;
        break;
      }
      case 'false': case 'no': case '0': case null: {
        this.deprecated = false;
        break;
      }
      default: this.deprecated = Boolean(this.deprecated);
    }
  }

  var i, model;

  if(definitions) {
    // add to global models
    var key;
    for(key in this.definitions) {
      model = new Model(key, definitions[key]);
      if(model) {
        models[key] = model;
      }
    }
  }
  for(i = 0; i < this.parameters.length; i++) {
    var param = this.parameters[i];
    if(param.type === 'array') {
      param.isList = true;
      param.allowMultiple = true;
    }
    var innerType = this.getType(param);
    if(innerType && innerType.toString().toLowerCase() === 'boolean') {
      param.allowableValues = {};
      param.isList = true;
      param['enum'] = ["true", "false"];
    }
    if(typeof param['enum'] !== 'undefined') {
      var id;
      param.allowableValues = {};
      param.allowableValues.values = [];
      param.allowableValues.descriptiveValues = [];
      for(id = 0; id < param['enum'].length; id++) {
        var value = param['enum'][id];
        var isDefault = (value === param.default) ? true : false;
        param.allowableValues.values.push(value);
        param.allowableValues.descriptiveValues.push({value : value, isDefault: isDefault});
      }
    }
    if(param.type === 'array') {
      innerType = [innerType];
      if(typeof param.allowableValues === 'undefined') {
        // can't show as a list if no values to select from
        delete param.isList;
        delete param.allowMultiple;
      }
    }
    param.signature = this.getModelSignature(innerType, models).toString();
    param.sampleJSON = this.getModelSampleJSON(innerType, models);
    param.responseClassSignature = param.signature;
  }

  var defaultResponseCode, response, responses = this.responses;

  if(responses['200']) {
    response = responses['200'];
    defaultResponseCode = '200';
  }
  else if(responses['201']) {
    response = responses['201'];
    defaultResponseCode = '201';
  }
  else if(responses['202']) {
    response = responses['202'];
    defaultResponseCode = '202';
  }
  else if(responses['203']) {
    response = responses['203'];
    defaultResponseCode = '203';
  }
  else if(responses['204']) {
    response = responses['204'];
    defaultResponseCode = '204';
  }
  else if(responses['205']) {
    response = responses['205'];
    defaultResponseCode = '205';
  }
  else if(responses['206']) {
    response = responses['206'];
    defaultResponseCode = '206';
  }
  else if(responses['default']) {
    response = responses['default'];
    defaultResponseCode = 'default';
  }

  if(response && response.schema) {
    var resolvedModel = this.resolveModel(response.schema, definitions);
    delete responses[defaultResponseCode];
    if(resolvedModel) {
      this.successResponse = {};
      this.successResponse[defaultResponseCode] = resolvedModel;
    }
    else {
      this.successResponse = {};
      this.successResponse[defaultResponseCode] = response.schema.type;
    }
    this.type = response;
  }

  if (errors.length > 0) {
    if(this.resource && this.resource.api && this.resource.api.fail)
      this.resource.api.fail(errors);
  }

  return this;
};

OperationGroup.prototype.sort = function(sorter) {

};

Operation.prototype.getType = function (param) {
  var type = param.type;
  var format = param.format;
  var isArray = false;
  var str;
  if(type === 'integer' && format === 'int32')
    str = 'integer';
  else if(type === 'integer' && format === 'int64')
    str = 'long';
  else if(type === 'integer')
    str = 'integer';
  else if(type === 'string') {
    if(format === 'date-time')
      str = 'date-time';
    else if(format === 'date')
      str = 'date';
    else
      str = 'string';
  }
  else if(type === 'number' && format === 'float')
    str = 'float';
  else if(type === 'number' && format === 'double')
    str = 'double';
  else if(type === 'number')
    str = 'double';
  else if(type === 'boolean')
    str = 'boolean';
  else if(type === 'array') {
    isArray = true;
    if(param.items)
      str = this.getType(param.items);
  }
  if(param.$ref)
    str = param.$ref;

  var schema = param.schema;
  if(schema) {
    var ref = schema.$ref;
    if(ref) {
      ref = simpleRef(ref);
      if(isArray)
        return [ ref ];
      else
        return ref;
    }
    else
      return this.getType(schema);
  }
  if(isArray)
    return [ str ];
  else
    return str;
};

Operation.prototype.resolveModel = function (schema, definitions) {
  if(typeof schema.$ref !== 'undefined') {
    var ref = schema.$ref;
    if(ref.indexOf('#/definitions/') === 0)
      ref = ref.substring('#/definitions/'.length);
    if(definitions[ref]) {
      return new Model(ref, definitions[ref]);
    }
  }
  if(schema.type === 'array')
    return new ArrayModel(schema);
  else
    return null;
};

Operation.prototype.help = function(dontPrint) {
  var out = this.nickname + ': ' + this.summary + '\n';
  for(var i = 0; i < this.parameters.length; i++) {
    var param = this.parameters[i];
    var typeInfo = param.signature;
    out += '\n  * ' + param.name + ' (' + typeInfo + '): ' + param.description;
  }
  if(typeof dontPrint === 'undefined')
    log(out);
  return out;
};

Operation.prototype.getModelSignature = function(type, definitions) {
  var isPrimitive, listType;

  if(type instanceof Array) {
    listType = true;
    type = type[0];
  }
  else if(typeof type === 'undefined')
    type = 'undefined';

  if(type === 'string')
    isPrimitive = true;
  else
    isPrimitive = (listType && definitions[listType]) || (definitions[type]) ? false : true;
  if (isPrimitive) {
    if(listType)
      return 'Array[' + type + ']';
    else
      return type.toString();
  } else {
    if (listType)
      return 'Array[' + definitions[type].getMockSignature() + ']';
    else
      return definitions[type].getMockSignature();
  }
};

Operation.prototype.supportHeaderParams = function () {
  return true;
};

Operation.prototype.supportedSubmitMethods = function () {
  return this.parent.supportedSubmitMethods;
};

Operation.prototype.getHeaderParams = function (args) {
  var headers = this.setContentTypes(args, {});
  for(var i = 0; i < this.parameters.length; i++) {
    var param = this.parameters[i];
    if(typeof args[param.name] !== 'undefined') {
      if (param.in === 'header') {
        var value = args[param.name];
        if(Array.isArray(value))
          value = value.toString();
        headers[param.name] = value;
      }
    }
  }
  return headers;
};

Operation.prototype.urlify = function (args) {
  var formParams = {};
  var requestUrl = this.path;

  // grab params from the args, build the querystring along the way
  var querystring = '';
  for(var i = 0; i < this.parameters.length; i++) {
    var param = this.parameters[i];
    if(typeof args[param.name] !== 'undefined') {
      if(param.in === 'path') {
        var reg = new RegExp('\{' + param.name + '\}', 'gi');
        var value = args[param.name];
        if(Array.isArray(value))
          value = this.encodePathCollection(param.collectionFormat, param.name, value);
        else
          value = this.encodePathParam(value);
        requestUrl = requestUrl.replace(reg, value);
      }
      else if (param.in === 'query' && typeof args[param.name] !== 'undefined') {
        if(querystring === '')
          querystring += '?';
        else
          querystring += '&';
        if(typeof param.collectionFormat !== 'undefined') {
          var qp = args[param.name];
          if(Array.isArray(qp))
            querystring += this.encodeQueryCollection(param.collectionFormat, param.name, qp);
          else
            querystring += this.encodeQueryParam(param.name) + '=' + this.encodeQueryParam(args[param.name]);
        }
        else
          querystring += this.encodeQueryParam(param.name) + '=' + this.encodeQueryParam(args[param.name]);
      }
      else if (param.in === 'formData')
        formParams[param.name] = args[param.name];
    }
  }
  var url = this.scheme + '://' + this.host;

  if(this.basePath !== '/')
    url += this.basePath;

  return url + requestUrl + querystring;
};

Operation.prototype.getMissingParams = function(args) {
  var missingParams = [];
  // check required params, track the ones that are missing
  var i;
  for(i = 0; i < this.parameters.length; i++) {
    var param = this.parameters[i];
    if(param.required === true) {
      if(typeof args[param.name] === 'undefined')
        missingParams = param.name;
    }
  }
  return missingParams;
};

Operation.prototype.getBody = function(headers, args, opts) {
  var formParams = {}, body, key;

  for(var i = 0; i < this.parameters.length; i++) {
    var param = this.parameters[i];
    if(typeof args[param.name] !== 'undefined') {
      if (param.in === 'body') {
        body = args[param.name];
      } else if(param.in === 'formData') {
        formParams[param.name] = args[param.name];
      }
    }
  }

  // handle form params
  if(headers['Content-Type'] === 'application/x-www-form-urlencoded') {
    var encoded = "";
    for(key in formParams) {
      value = formParams[key];
      if(typeof value !== 'undefined'){
        if(encoded !== "")
          encoded += "&";
        encoded += encodeURIComponent(key) + '=' + encodeURIComponent(value);
      }
    }
    body = encoded;
  }
  else if (headers['Content-Type'] && headers['Content-Type'].indexOf('multipart/form-data') >= 0) {
    if(opts.useJQuery) {
      var bodyParam = new FormData();
      bodyParam.type = 'formData';
      for (key in formParams) {
        value = args[key];
        if (typeof value !== 'undefined') {
          // required for jquery file upload
          if(value.type === 'file' && value.value) {
            delete headers['Content-Type'];
            bodyParam.append(key, value.value);
          }
          else
            bodyParam.append(key, value);
        }
      }
      body = bodyParam;
    }
  }

  return body;
};

/**
 * gets sample response for a single operation
 **/
Operation.prototype.getModelSampleJSON = function(type, models) {
  var isPrimitive, listType, sampleJson;

  listType = (type instanceof Array);
  isPrimitive = models[type] ? false : true;
  sampleJson = isPrimitive ? void 0 : models[type].createJSONSample();
  if (sampleJson) {
    sampleJson = listType ? [sampleJson] : sampleJson;
    if(typeof sampleJson == 'string')
      return sampleJson;
    else if(typeof sampleJson === 'object') {
      var t = sampleJson;
      if(sampleJson instanceof Array && sampleJson.length > 0) {
        t = sampleJson[0];
      }
      if(t.nodeName) {
        var xmlString = new XMLSerializer().serializeToString(t);
        return this.formatXml(xmlString);
      }
      else
        return JSON.stringify(sampleJson, null, 2);
    }
    else
      return sampleJson;
  }
};

/**
 * legacy binding
 **/
Operation.prototype["do"] = function(args, opts, callback, error, parent) {
  return this.execute(args, opts, callback, error, parent);
};


/**
 * executes an operation
 **/
Operation.prototype.execute = function(arg1, arg2, arg3, arg4, parent) {
  var args = arg1 || {};
  var opts = {}, success, error;
  if(typeof arg2 === 'object') {
    opts = arg2;
    success = arg3;
    error = arg4;
  }

  if(typeof arg2 === 'function') {
    success = arg2;
    error = arg3;
  }

  success = (success||log);
  error = (error||log);

  if(opts.useJQuery)
    this.useJQuery = opts.useJQuery;

  var missingParams = this.getMissingParams(args);
  if(missingParams.length > 0) {
    var message = 'missing required params: ' + missingParams;
    fail(message);
    return;
  }
  var allHeaders = this.getHeaderParams(args);
  var contentTypeHeaders = this.setContentTypes(args, opts);

  var headers = {}, attrname;
  for (attrname in allHeaders) { headers[attrname] = allHeaders[attrname]; }
  for (attrname in contentTypeHeaders) { headers[attrname] = contentTypeHeaders[attrname]; }

  var body = this.getBody(headers, args, opts);
  var url = this.urlify(args);

  var obj = {
    url: url,
    method: this.method.toUpperCase(),
    body: body,
    useJQuery: this.useJQuery,
    headers: headers,
    on: {
      response: function(response) {
        return success(response, parent);
      },
      error: function(response) {
        return error(response, parent);
      }
    }
  };
  var status = authorizations.apply(obj, this.operation.security);
  if(opts.mock === true)
    return obj;
  else
    new SwaggerHttp().execute(obj, opts);
};

Operation.prototype.setContentTypes = function(args, opts) {
  // default type
  var accepts = 'application/json';
  var consumes = args.parameterContentType || 'application/json';
  var allDefinedParams = this.parameters;
  var definedFormParams = [];
  var definedFileParams = [];
  var body;
  var headers = {};

  // get params from the operation and set them in definedFileParams, definedFormParams, headers
  var i;
  for(i = 0; i < allDefinedParams.length; i++) {
    var param = allDefinedParams[i];
    if(param.in === 'formData') {
      if(param.type === 'file')
        definedFileParams.push(param);
      else
        definedFormParams.push(param);
    }
    else if(param.in === 'header' && opts) {
      var key = param.name;
      var headerValue = opts[param.name];
      if(typeof opts[param.name] !== 'undefined')
        headers[key] = headerValue;
    }
    else if(param.in === 'body' && typeof args[param.name] !== 'undefined') {
      body = args[param.name];
    }
  }

  // if there's a body, need to set the consumes header via requestContentType
  if (body && (this.method === 'post' || this.method === 'put' || this.method === 'patch' || this.method === 'delete')) {
    if (opts.requestContentType)
      consumes = opts.requestContentType;
  } else {
    // if any form params, content type must be set
    if(definedFormParams.length > 0) {
      if(opts.requestContentType)           // override if set
        consumes = opts.requestContentType;
      else if(definedFileParams.length > 0) // if a file, must be multipart/form-data
        consumes = 'multipart/form-data';
      else                                  // default to x-www-from-urlencoded
        consumes = 'application/x-www-form-urlencoded';
    }
    else if (this.type == 'DELETE')
      body = '{}';
    else if (this.type != 'DELETE')
      consumes = null;
  }

  if (consumes && this.consumes) {
    if (this.consumes.indexOf(consumes) === -1) {
      log('server doesn\'t consume ' + consumes + ', try ' + JSON.stringify(this.consumes));
    }
  }

  if (opts.responseContentType) {
    accepts = opts.responseContentType;
  } else {
    accepts = 'application/json';
  }
  if (accepts && this.produces) {
    if (this.produces.indexOf(accepts) === -1) {
      log('server can\'t produce ' + accepts);
    }
  }

  if ((consumes && body !== '') || (consumes === 'application/x-www-form-urlencoded'))
    headers['Content-Type'] = consumes;
  if (accepts)
    headers.Accept = accepts;
  return headers;
};

Operation.prototype.asCurl = function (args) {
  var obj = this.execute(args, {mock: true});
  authorizations.apply(obj);
  var results = [];
  results.push('-X ' + this.method.toUpperCase());
  if (obj.headers) {
    var key;
    for (key in obj.headers)
      results.push('--header "' + key + ': ' + obj.headers[key] + '"');
  }
  if(obj.body) {
    var body;
    if(typeof obj.body === 'object')
      body = JSON.stringify(obj.body);
    else
      body = obj.body;
    results.push('-d "' + body.replace(/"/g, '\\"') + '"');
  }
  return 'curl ' + (results.join(' ')) + ' "' + obj.url + '"';
};

Operation.prototype.encodePathCollection = function(type, name, value) {
  var encoded = '';
  var i;
  var separator = '';
  if(type === 'ssv')
    separator = '%20';
  else if(type === 'tsv')
    separator = '\\t';
  else if(type === 'pipes')
    separator = '|';
  else
    separator = ',';

  for(i = 0; i < value.length; i++) {
    if(i === 0)
      encoded = this.encodeQueryParam(value[i]);
    else
      encoded += separator + this.encodeQueryParam(value[i]);
  }
  return encoded;
};

Operation.prototype.encodeQueryCollection = function(type, name, value) {
  var encoded = '';
  var i;
  if(type === 'default' || type === 'multi') {
    for(i = 0; i < value.length; i++) {
      if(i > 0) encoded += '&';
      encoded += this.encodeQueryParam(name) + '=' + this.encodeQueryParam(value[i]);
    }
  }
  else {
    var separator = '';
    if(type === 'csv')
      separator = ',';
    else if(type === 'ssv')
      separator = '%20';
    else if(type === 'tsv')
      separator = '\\t';
    else if(type === 'pipes')
      separator = '|';
    else if(type === 'brackets') {
      for(i = 0; i < value.length; i++) {
        if(i !== 0)
          encoded += '&';
        encoded += this.encodeQueryParam(name) + '[]=' + this.encodeQueryParam(value[i]);
      }
    }
    if(separator !== '') {
      for(i = 0; i < value.length; i++) {
        if(i === 0)
          encoded = this.encodeQueryParam(name) + '=' + this.encodeQueryParam(value[i]);
        else
          encoded += separator + this.encodeQueryParam(value[i]);
      }
    }
  }
  return encoded;
};

Operation.prototype.encodeQueryParam = function(arg) {
  return encodeURIComponent(arg);
};

/**
 * TODO revisit, might not want to leave '/'
 **/
Operation.prototype.encodePathParam = function(pathParam) {
  var encParts, part, parts, i, len;
  pathParam = pathParam.toString();
  if (pathParam.indexOf('/') === -1) {
    return encodeURIComponent(pathParam);
  } else {
    parts = pathParam.split('/');
    encParts = [];
    for (i = 0, len = parts.length; i < len; i++) {
      encParts.push(encodeURIComponent(parts[i]));
    }
    return encParts.join('/');
  }
};

var Model = function(name, definition) {
  this.name = name;
  this.definition = definition || {};
  this.properties = [];
  var requiredFields = definition.required || [];
  if(definition.type === 'array') {
    var out = new ArrayModel(definition);
    return out;
  }
  var key;
  var props = definition.properties;
  if(props) {
    for(key in props) {
      var required = false;
      var property = props[key];
      if(requiredFields.indexOf(key) >= 0)
        required = true;
      this.properties.push(new Property(key, property, required));
    }
  }
};

Model.prototype.createJSONSample = function(modelsToIgnore) {
  var i, result = {}, representations = {};
  modelsToIgnore = (modelsToIgnore||{});
  modelsToIgnore[this.name] = this;
  for (i = 0; i < this.properties.length; i++) {
    prop = this.properties[i];
    var sample = prop.getSampleValue(modelsToIgnore, representations);
    result[prop.name] = sample;
  }
  delete modelsToIgnore[this.name];
  return result;
};

Model.prototype.getSampleValue = function(modelsToIgnore) {
  var i, obj = {}, representations = {};
  for(i = 0; i < this.properties.length; i++ ) {
    var property = this.properties[i];
    obj[property.name] = property.sampleValue(false, modelsToIgnore, representations);
  }
  return obj;
};

Model.prototype.getMockSignature = function(modelsToIgnore) {
  var i, prop, propertiesStr = [];
  for (i = 0; i < this.properties.length; i++) {
    prop = this.properties[i];
    propertiesStr.push(prop.toString());
  }
  var strong = '<span class="strong">';
  var stronger = '<span class="stronger">';
  var strongClose = '</span>';
  var classOpen = strong + this.name + ' {' + strongClose;
  var classClose = strong + '}' + strongClose;
  var returnVal = classOpen + '<div>' + propertiesStr.join(',</div><div>') + '</div>' + classClose;
  if (!modelsToIgnore)
    modelsToIgnore = {};

  modelsToIgnore[this.name] = this;
  for (i = 0; i < this.properties.length; i++) {
    prop = this.properties[i];
    var ref = prop.$ref;
    var model = models[ref];
    if (model && typeof modelsToIgnore[model.name] === 'undefined') {
      returnVal = returnVal + ('<br>' + model.getMockSignature(modelsToIgnore));
    }
  }
  return returnVal;
};

var Property = function(name, obj, required) {
  this.schema = obj;
  this.required = required;
  if(obj.$ref)
    this.$ref = simpleRef(obj.$ref);
  else if (obj.type === 'array' && obj.items) {
    if(obj.items.$ref)
      this.$ref = simpleRef(obj.items.$ref);
    else
      obj = obj.items;
  }
  this.name = name;
  this.description = obj.description;
  this.obj = obj;
  this.optional = true;
  this.optional = !required;
  this.default = obj.default || null;
  this.example = obj.example !== undefined ? obj.example : null;
  this.collectionFormat = obj.collectionFormat || null;
  this.maximum = obj.maximum || null;
  this.exclusiveMaximum = obj.exclusiveMaximum || null;
  this.minimum = obj.minimum || null;
  this.exclusiveMinimum = obj.exclusiveMinimum || null;
  this.maxLength = obj.maxLength || null;
  this.minLength = obj.minLength || null;
  this.pattern = obj.pattern || null;
  this.maxItems = obj.maxItems || null;
  this.minItems = obj.minItems || null;
  this.uniqueItems = obj.uniqueItems || null;
  this['enum'] = obj['enum'] || null;
  this.multipleOf = obj.multipleOf || null;
};

Property.prototype.getSampleValue = function (modelsToIgnore, representations) {
  return this.sampleValue(false, modelsToIgnore, representations);
};

Property.prototype.isArray = function () {
  var schema = this.schema;
  if(schema.type === 'array')
    return true;
  else
    return false;
};

Property.prototype.sampleValue = function(isArray, ignoredModels, representations) {
  isArray = (isArray || this.isArray());
  ignoredModels = (ignoredModels || {});
  // representations = (representations || {});

  var type = getStringSignature(this.obj, true);
  var output;

  if(this.$ref) {
    var refModelName = simpleRef(this.$ref);
    var refModel = models[refModelName];
    if(typeof representations[type] !== 'undefined') {
      return representations[type];
    }
    else

    if(refModel && typeof ignoredModels[type] === 'undefined') {
      ignoredModels[type] = this;
      output = refModel.getSampleValue(ignoredModels, representations);
      representations[type] = output;
    }
    else {
      output = (representations[type] || refModelName);
    }
  }
  else if(this.example)
    output = this.example;
  else if(this.default)
    output = this.default;
  else if(type === 'date-time')
    output = new Date().toISOString();
  else if(type === 'date')
    output = new Date().toISOString().split("T")[0];
  else if(type === 'string')
    output = 'string';
  else if(type === 'integer')
    output = 0;
  else if(type === 'long')
    output = 0;
  else if(type === 'float')
    output = 0.0;
  else if(type === 'double')
    output = 0.0;
  else if(type === 'boolean')
    output = true;
  else
    output = {};
  ignoredModels[type] = output;
  if(isArray)
    return [output];
  else
    return output;
};

getStringSignature = function(obj, baseComponent) {
  var str = '';
  if(typeof obj.$ref !== 'undefined')
    str += simpleRef(obj.$ref);
  else if(typeof obj.type === 'undefined')
    str += 'object';
  else if(obj.type === 'array') {
    if(baseComponent)
      str += getStringSignature((obj.items || obj.$ref || {}));
    else {
      str += 'Array[';
      str += getStringSignature((obj.items || obj.$ref || {}));
      str += ']';
    }
  }
  else if(obj.type === 'integer' && obj.format === 'int32')
    str += 'integer';
  else if(obj.type === 'integer' && obj.format === 'int64')
    str += 'long';
  else if(obj.type === 'integer' && typeof obj.format === 'undefined')
    str += 'long';
  else if(obj.type === 'string' && obj.format === 'date-time')
    str += 'date-time';
  else if(obj.type === 'string' && obj.format === 'date')
    str += 'date';
  else if(obj.type === 'string' && typeof obj.format === 'undefined')
    str += 'string';
  else if(obj.type === 'number' && obj.format === 'float')
    str += 'float';
  else if(obj.type === 'number' && obj.format === 'double')
    str += 'double';
  else if(obj.type === 'number' && typeof obj.format === 'undefined')
    str += 'double';
  else if(obj.type === 'boolean')
    str += 'boolean';
  else if(obj.$ref)
    str += simpleRef(obj.$ref);
  else
    str += obj.type;
  return str;
};

simpleRef = function(name) {
  if(typeof name === 'undefined')
    return null;
  if(name.indexOf("#/definitions/") === 0)
    return name.substring('#/definitions/'.length);
  else
    return name;
};

Property.prototype.toString = function() {
  var str = getStringSignature(this.obj);
  if(str !== '') {
    str = '<span class="propName ' + this.required + '">' + this.name + '</span> (<span class="propType">' + str + '</span>';
    if(!this.required)
      str += ', <span class="propOptKey">optional</span>';
    str += ')';
  }
  else
    str = this.name + ' (' + JSON.stringify(this.obj) + ')';

  if(typeof this.description !== 'undefined')
    str += ': ' + this.description;

  if (this['enum']) {
    str += ' = <span class="propVals">[\'' + this['enum'].join('\' or \'') + '\']</span>';
  }
  if (this.descr) {
    str += ': <span class="propDesc">' + this.descr + '</span>';
  }


  var options = '';
  var isArray = this.schema.type === 'array';
  var type;

  if(isArray) {
    if(this.schema.items)
      type = this.schema.items.type;
    else
      type = '';
  }
  else {
    type = this.schema.type;
  }

  if (this.default)
    options += optionHtml('Default', this.default);

  switch (type) {
    case 'string':
      if (this.minLength)
        options += optionHtml('Min. Length', this.minLength);
      if (this.maxLength)
        options += optionHtml('Max. Length', this.maxLength);
      if (this.pattern)
        options += optionHtml('Reg. Exp.', this.pattern);
      break;
    case 'integer':
    case 'number':
      if (this.minimum)
        options += optionHtml('Min. Value', this.minimum);
      if (this.exclusiveMinimum)
        options += optionHtml('Exclusive Min.', "true");
      if (this.maximum)
        options += optionHtml('Max. Value', this.maximum);
      if (this.exclusiveMaximum)
        options += optionHtml('Exclusive Max.', "true");
      if (this.multipleOf)
        options += optionHtml('Multiple Of', this.multipleOf);
      break;
  }

  if (isArray) {
    if (this.minItems)
      options += optionHtml('Min. Items', this.minItems);
    if (this.maxItems)
      options += optionHtml('Max. Items', this.maxItems);
    if (this.uniqueItems)
      options += optionHtml('Unique Items', "true");
    if (this.collectionFormat)
      options += optionHtml('Coll. Format', this.collectionFormat);
  }

  if (this['enum']) {
    var enumString;

    if (type === 'number' || type === 'integer')
      enumString = this['enum'].join(', ');
    else {
      enumString = '"' + this['enum'].join('", "') + '"';
    }

    options += optionHtml('Enum', enumString);
  }

  if (options.length > 0)
    str = '<span class="propWrap">' + str + '<table class="optionsWrapper"><tr><th colspan="2">' + this.name + '</th></tr>' + options + '</table></span>';

  return str;
};

optionHtml = function(label, value) {
  return '<tr><td class="optionName">' + label + ':</td><td>' + value + '</td></tr>';
};

typeFromJsonSchema = function(type, format) {
  var str;
  if(type === 'integer' && format === 'int32')
    str = 'integer';
  else if(type === 'integer' && format === 'int64')
    str = 'long';
  else if(type === 'integer' && typeof format === 'undefined')
    str = 'long';
  else if(type === 'string' && format === 'date-time')
    str = 'date-time';
  else if(type === 'string' && format === 'date')
    str = 'date';
  else if(type === 'number' && format === 'float')
    str = 'float';
  else if(type === 'number' && format === 'double')
    str = 'double';
  else if(type === 'number' && typeof format === 'undefined')
    str = 'double';
  else if(type === 'boolean')
    str = 'boolean';
  else if(type === 'string')
    str = 'string';

  return str;
};

var sampleModels = {};
var cookies = {};
var models = {};

SwaggerClient.prototype.buildFrom1_2Spec = function (response) {
  if (response.apiVersion !== null) {
    this.apiVersion = response.apiVersion;
  }
  this.apis = {};
  this.apisArray = [];
  this.consumes = response.consumes;
  this.produces = response.produces;
  this.authSchemes = response.authorizations;
  this.info = this.convertInfo(response.info);

  var isApi = false, i, res;
  for (i = 0; i < response.apis.length; i++) {
    var api = response.apis[i];
    if (api.operations) {
      var j;
      for (j = 0; j < api.operations.length; j++) {
        operation = api.operations[j];
        isApi = true;
      }
    }
  }
  if (response.basePath)
    this.basePath = response.basePath;
  else if (this.url.indexOf('?') > 0)
    this.basePath = this.url.substring(0, this.url.lastIndexOf('?'));
  else
    this.basePath = this.url;

  if (isApi) {
    var newName = response.resourcePath.replace(/\//g, '');
    this.resourcePath = response.resourcePath;
    res = new SwaggerResource(response, this);
    this.apis[newName] = res;
    this.apisArray.push(res);
    this.finish();
  } else {
    var k;
    this.expectedResourceCount = response.apis.length;
    for (k = 0; k < response.apis.length; k++) {
      var resource = response.apis[k];
      res = new SwaggerResource(resource, this);
      this.apis[res.name] = res;
      this.apisArray.push(res);
    }
  }
  this.isValid = true;
  return this;
};

SwaggerClient.prototype.finish = function() {
  if (typeof this.success === 'function') {
    this.isValid = true;
    this.ready = true;
    this.isBuilt = true;
    this.selfReflect();
    this.success();
  }
};

SwaggerClient.prototype.buildFrom1_1Spec = function (response) {
  log('This API is using a deprecated version of Swagger!  Please see http://github.com/wordnik/swagger-core/wiki for more info');
  if (response.apiVersion !== null)
    this.apiVersion = response.apiVersion;
  this.apis = {};
  this.apisArray = [];
  this.produces = response.produces;
  this.info = this.convertInfo(response.info);
  var isApi = false, res;
  for (var i = 0; i < response.apis.length; i++) {
    var api = response.apis[i];
    if (api.operations) {
      for (var j = 0; j < api.operations.length; j++) {
        operation = api.operations[j];
        isApi = true;
      }
    }
  }
  if (response.basePath) {
    this.basePath = response.basePath;
  } else if (this.url.indexOf('?') > 0) {
    this.basePath = this.url.substring(0, this.url.lastIndexOf('?'));
  } else {
    this.basePath = this.url;
  }
  if (isApi) {
    var newName = response.resourcePath.replace(/\//g, '');
    this.resourcePath = response.resourcePath;
    res = new SwaggerResource(response, this);
    this.apis[newName] = res;
    this.apisArray.push(res);
    this.finish();
  } else {
    this.expectedResourceCount = response.apis.length;
    for (k = 0; k < response.apis.length; k++) {
      resource = response.apis[k];
      res = new SwaggerResource(resource, this);
      this.apis[res.name] = res;
      this.apisArray.push(res);
    }
  }
  this.isValid = true;
  return this;
};

SwaggerClient.prototype.convertInfo = function (resp) {
  if(typeof resp == 'object') {
    var info = {};

    info.title = resp.title;
    info.description = resp.description;
    info.termsOfService = resp.termsOfServiceUrl;
    info.contact = {};
    info.contact.name = resp.contact;
    info.license = {};
    info.license.name = resp.license;
    info.license.url = resp.licenseUrl;

    return info;
  }
};

SwaggerClient.prototype.selfReflect = function () {
  var resource, tag, ref;
  if (this.apis === null) {
    return false;
  }
  ref = this.apis;
  for (tag in ref) {
    api = ref[tag];
    if (api.ready === null) {
      return false;
    }
    this[tag] = api;
    this[tag].help = __bind(api.help, api);
  }
  this.setConsolidatedModels();
  this.ready = true;
};

SwaggerClient.prototype.setConsolidatedModels = function () {
  var model, modelName, resource, resource_name, i, apis, models, results;
  this.models = {};
  apis = this.apis;
  for (resource_name in apis) {
    resource = apis[resource_name];
    for (modelName in resource.models) {
      if (typeof this.models[modelName] === 'undefined') {
        this.models[modelName] = resource.models[modelName];
        this.modelsArray.push(resource.models[modelName]);
      }
    }
  }
  models = this.modelsArray;
  results = [];
  for (i = 0; i < models.length; i++) {
    model = models[i];
    results.push(model.setReferencedModels(this.models));
  }
  return results;
};

var SwaggerResource = function (resourceObj, api) {
  var _this = this;
  this.api = api;
  this.swaggerRequstHeaders = api.swaggerRequstHeaders;
  this.path = (typeof this.api.resourcePath === 'string') ? this.api.resourcePath : resourceObj.path;
  this.description = resourceObj.description;
  this.authorizations = (resourceObj.authorizations || {});

  var parts = this.path.split('/');
  this.name = parts[parts.length - 1].replace('.{format}', '');
  this.basePath = this.api.basePath;
  this.operations = {};
  this.operationsArray = [];
  this.modelsArray = [];
  this.models = api.models || {};
  this.rawModels = {};
  this.useJQuery = (typeof api.useJQuery !== 'undefined') ? api.useJQuery : null;

  if ((resourceObj.apis) && this.api.resourcePath) {
    this.addApiDeclaration(resourceObj);
  } else {
    if (typeof this.path === 'undefined') {
      this.api.fail('SwaggerResources must have a path.');
    }
    if (this.path.substring(0, 4) === 'http') {
      this.url = this.path.replace('{format}', 'json');
    } else {
      this.url = this.api.basePath + this.path.replace('{format}', 'json');
    }
    this.api.progress('fetching resource ' + this.name + ': ' + this.url);
    var obj = {
      url: this.url,
      method: 'GET',
      useJQuery: this.useJQuery,
      headers: {
        accept: this.swaggerRequstHeaders
      },
      on: {
        response: function (resp) {
          var responseObj = resp.obj || JSON.parse(resp.data);
          _this.api.resourceCount += 1;
          return _this.addApiDeclaration(responseObj);
        },
        error: function (response) {
          _this.api.resourceCount += 1;
          return _this.api.fail('Unable to read api \'' +
          _this.name + '\' from path ' + _this.url + ' (server returned ' + response.statusText + ')');
        }
      }
    };
    var e = typeof window !== 'undefined' ? window : exports;
    e.authorizations.apply(obj);
    new SwaggerHttp().execute(obj);
  }
};

SwaggerResource.prototype.help = function (dontPrint) {
  var i;
  var output = 'operations for the "' + this.name + '" tag';
  for(i = 0; i < this.operationsArray.length; i++) {
    var api = this.operationsArray[i];
    output += '\n  * ' + api.nickname + ': ' + api.description;
  }
  if(dontPrint)
    return output;
  else {
    log(output);
    return output;
  }
};

SwaggerResource.prototype.getAbsoluteBasePath = function (relativeBasePath) {
  var pos, url;
  url = this.api.basePath;
  pos = url.lastIndexOf(relativeBasePath);
  var parts = url.split('/');
  var rootUrl = parts[0] + '//' + parts[2];

  if (relativeBasePath.indexOf('http') === 0)
    return relativeBasePath;
  if (relativeBasePath === '/')
    return rootUrl;
  if (relativeBasePath.substring(0, 1) == '/') {
    // use root + relative
    return rootUrl + relativeBasePath;
  }
  else {
    pos = this.basePath.lastIndexOf('/');
    var base = this.basePath.substring(0, pos);
    if (base.substring(base.length - 1) == '/')
      return base + relativeBasePath;
    else
      return base + '/' + relativeBasePath;
  }
};

SwaggerResource.prototype.addApiDeclaration = function (response) {
  if (typeof response.produces === 'string')
    this.produces = response.produces;
  if (typeof response.consumes === 'string')
    this.consumes = response.consumes;
  if ((typeof response.basePath === 'string') && response.basePath.replace(/\s/g, '').length > 0)
    this.basePath = response.basePath.indexOf('http') !== 0 ? this.getAbsoluteBasePath(response.basePath) : response.basePath;
  this.resourcePath = response.resourcePath;
  this.addModels(response.models);
  if (response.apis) {
    for (var i = 0 ; i < response.apis.length; i++) {
      var endpoint = response.apis[i];
      this.addOperations(endpoint.path, endpoint.operations, response.consumes, response.produces);
    }
  }
  this.api[this.name] = this;
  this.ready = true;
  if(this.api.resourceCount === this.api.expectedResourceCount)
    this.api.finish();
  return this;
};

SwaggerResource.prototype.addModels = function (models) {
  if (typeof models === 'object') {
    var modelName;
    for (modelName in models) {
      if (typeof this.models[modelName] === 'undefined') {
        var swaggerModel = new SwaggerModel(modelName, models[modelName]);
        this.modelsArray.push(swaggerModel);
        this.models[modelName] = swaggerModel;
        this.rawModels[modelName] = models[modelName];
      }
    }
    var output = [];
    for (var i = 0; i < this.modelsArray.length; i++) {
      var model = this.modelsArray[i];
      output.push(model.setReferencedModels(this.models));
    }
    return output;
  }
};

SwaggerResource.prototype.addOperations = function (resource_path, ops, consumes, produces) {
  if (ops) {
    var output = [];
    for (var i = 0; i < ops.length; i++) {
      var o = ops[i];
      consumes = this.consumes;
      produces = this.produces;
      if (typeof o.consumes !== 'undefined')
        consumes = o.consumes;
      else
        consumes = this.consumes;

      if (typeof o.produces !== 'undefined')
        produces = o.produces;
      else
        produces = this.produces;
      var type = (o.type || o.responseClass);

      if (type === 'array') {
        ref = null;
        if (o.items)
          ref = o.items.type || o.items.$ref;
        type = 'array[' + ref + ']';
      }
      var responseMessages = o.responseMessages;
      var method = o.method;
      if (o.httpMethod) {
        method = o.httpMethod;
      }
      if (o.supportedContentTypes) {
        consumes = o.supportedContentTypes;
      }
      if (o.errorResponses) {
        responseMessages = o.errorResponses;
        for (var j = 0; j < responseMessages.length; j++) {
          r = responseMessages[j];
          r.message = r.reason;
          r.reason = null;
        }
      }
      o.nickname = this.sanitize(o.nickname);
      var op = new SwaggerOperation(o.nickname,
          resource_path,
          method,
          o.parameters,
          o.summary,
          o.notes,
          type,
          responseMessages,
          this,
          consumes,
          produces,
          o.authorizations,
          o.deprecated);

      this.operations[op.nickname] = op;
      output.push(this.operationsArray.push(op));
    }
    return output;
  }
};

SwaggerResource.prototype.sanitize = function (nickname) {
  var op;
  op = nickname.replace(/[\s!@#$%^&*()_+=\[{\]};:<>|.\/?,\\'""-]/g, '_');
  op = op.replace(/((_){2,})/g, '_');
  op = op.replace(/^(_)*/g, '');
  op = op.replace(/([_])*$/g, '');
  return op;
};

var SwaggerModel = function (modelName, obj) {
  this.name = typeof obj.id !== 'undefined' ? obj.id : modelName;
  this.properties = [];
  var propertyName;
  for (propertyName in obj.properties) {
    if (obj.required) {
      var value;
      for (value in obj.required) {
        if (propertyName === obj.required[value]) {
          obj.properties[propertyName].required = true;
        }
      }
    }
    var prop = new SwaggerModelProperty(propertyName, obj.properties[propertyName], this);
    this.properties.push(prop);
  }
};

SwaggerModel.prototype.setReferencedModels = function (allModels) {
  var results = [];
  for (var i = 0; i < this.properties.length; i++) {
    var property = this.properties[i];
    var type = property.type || property.dataType;
    if (allModels[type])
      results.push(property.refModel = allModels[type]);
    else if ((property.refDataType) && (allModels[property.refDataType]))
      results.push(property.refModel = allModels[property.refDataType]);
    else
      results.push(void 0);
  }
  return results;
};

SwaggerModel.prototype.getMockSignature = function (modelsToIgnore) {
  var i, prop, propertiesStr = [];
  for (i = 0; i < this.properties.length; i++) {
    prop = this.properties[i];
    propertiesStr.push(prop.toString());
  }

  var strong = '<span class="strong">';
  var strongClose = '</span>';
  var classOpen = strong + this.name + ' {' + strongClose;
  var classClose = strong + '}' + strongClose;
  var returnVal = classOpen + '<div>' + propertiesStr.join(',</div><div>') + '</div>' + classClose;
  if (!modelsToIgnore)
    modelsToIgnore = [];
  modelsToIgnore.push(this.name);

  for (i = 0; i < this.properties.length; i++) {
    prop = this.properties[i];
    if ((prop.refModel) && modelsToIgnore.indexOf(prop.refModel.name) === -1) {
      returnVal = returnVal + ('<br>' + prop.refModel.getMockSignature(modelsToIgnore));
    }
  }
  return returnVal;
};

SwaggerModel.prototype.createJSONSample = function (modelsToIgnore) {
  if (sampleModels[this.name]) {
    return sampleModels[this.name];
  }
  else {
    var result = {};
    modelsToIgnore = (modelsToIgnore || []);
    modelsToIgnore.push(this.name);
    for (var i = 0; i < this.properties.length; i++) {
      var prop = this.properties[i];
      result[prop.name] = prop.getSampleValue(modelsToIgnore);
    }
    modelsToIgnore.pop(this.name);
    return result;
  }
};

var SwaggerModelProperty = function (name, obj, model) {
  this.name = name;
  this.dataType = obj.type || obj.dataType || obj.$ref;
  this.isCollection = this.dataType && (this.dataType.toLowerCase() === 'array' || this.dataType.toLowerCase() === 'list' || this.dataType.toLowerCase() === 'set');
  this.descr = obj.description;
  this.required = obj.required;
  this.defaultValue = applyModelPropertyMacro(obj, model);
  if (obj.items) {
    if (obj.items.type) {
      this.refDataType = obj.items.type;
    }
    if (obj.items.$ref) {
      this.refDataType = obj.items.$ref;
    }
  }
  this.dataTypeWithRef = this.refDataType ? (this.dataType + '[' + this.refDataType + ']') : this.dataType;
  if (obj.allowableValues) {
    this.valueType = obj.allowableValues.valueType;
    this.values = obj.allowableValues.values;
    if (this.values) {
      this.valuesString = '\'' + this.values.join('\' or \'') + '\'';
    }
  }
  if (obj['enum']) {
    this.valueType = 'string';
    this.values = obj['enum'];
    if (this.values) {
      this.valueString = '\'' + this.values.join('\' or \'') + '\'';
    }
  }
};

SwaggerModelProperty.prototype.getSampleValue = function (modelsToIgnore) {
  var result;
  if ((this.refModel) && (modelsToIgnore.indexOf(this.refModel.name) === -1)) {
    result = this.refModel.createJSONSample(modelsToIgnore);
  } else {
    if (this.isCollection) {
      result = this.toSampleValue(this.refDataType);
    } else {
      result = this.toSampleValue(this.dataType);
    }
  }
  if (this.isCollection) {
    return [result];
  } else {
    return result;
  }
};

SwaggerModelProperty.prototype.toSampleValue = function (value) {
  var result;
  if ((typeof this.defaultValue !== 'undefined') && this.defaultValue) {
    result = this.defaultValue;
  } else if (value === 'integer') {
    result = 0;
  } else if (value === 'boolean') {
    result = false;
  } else if (value === 'double' || value === 'number') {
    result = 0.0;
  } else if (value === 'string') {
    result = '';
  } else {
    result = value;
  }
  return result;
};

SwaggerModelProperty.prototype.toString = function () {
  var req = this.required ? 'propReq' : 'propOpt';
  var str = '<span class="propName ' + req + '">' + this.name + '</span> (<span class="propType">' + this.dataTypeWithRef + '</span>';
  if (!this.required) {
    str += ', <span class="propOptKey">optional</span>';
  }
  str += ')';
  if (this.values) {
    str += ' = <span class="propVals">[\'' + this.values.join('\' or \'') + '\']</span>';
  }
  if (this.descr) {
    str += ': <span class="propDesc">' + this.descr + '</span>';
  }
  return str;
};

var SwaggerOperation = function (nickname, path, method, parameters, summary, notes, type, responseMessages, resource, consumes, produces, authorizations, deprecated) {
  var _this = this;

  var errors = [];
  this.nickname = (nickname || errors.push('SwaggerOperations must have a nickname.'));
  this.path = (path || errors.push('SwaggerOperation ' + nickname + ' is missing path.'));
  this.method = (method || errors.push('SwaggerOperation ' + nickname + ' is missing method.'));
  this.parameters = parameters ? parameters : [];
  this.summary = summary;
  this.notes = notes;
  this.type = type;
  this.responseMessages = (responseMessages || []);
  this.resource = (resource || errors.push('Resource is required'));
  this.consumes = consumes;
  this.produces = produces;
  this.authorizations = typeof authorizations !== 'undefined' ? authorizations : resource.authorizations;
  this.deprecated = deprecated;
  this['do'] = __bind(this['do'], this);


  if(typeof this.deprecated === 'string') {
    switch(this.deprecated.toLowerCase()) {
      case 'true': case 'yes': case '1': {
        this.deprecated = true;
        break;
      }
      case 'false': case 'no': case '0': case null: {
        this.deprecated = false;
        break;
      }
      default: this.deprecated = Boolean(this.deprecated);
    }
  }

  if (errors.length > 0) {
    console.error('SwaggerOperation errors', errors, arguments);
    this.resource.api.fail(errors);
  }

  this.path = this.path.replace('{format}', 'json');
  this.method = this.method.toLowerCase();
  this.isGetMethod = this.method === 'get';

  var i, j, v;
  this.resourceName = this.resource.name;
  if (typeof this.type !== 'undefined' && this.type === 'void')
    this.type = null;
  else {
    this.responseClassSignature = this.getSignature(this.type, this.resource.models);
    this.responseSampleJSON = this.getSampleJSON(this.type, this.resource.models);
  }

  for (i = 0; i < this.parameters.length; i++) {
    var param = this.parameters[i];
    // might take this away
    param.name = param.name || param.type || param.dataType;
    // for 1.1 compatibility
    type = param.type || param.dataType;
    if (type === 'array') {
      type = 'array[' + (param.items.$ref ? param.items.$ref : param.items.type) + ']';
    }
    param.type = type;

    if (type && type.toLowerCase() === 'boolean') {
      param.allowableValues = {};
      param.allowableValues.values = ['true', 'false'];
    }
    param.signature = this.getSignature(type, this.resource.models);
    param.sampleJSON = this.getSampleJSON(type, this.resource.models);

    var enumValue = param['enum'];
    if (typeof enumValue !== 'undefined') {
      param.isList = true;
      param.allowableValues = {};
      param.allowableValues.descriptiveValues = [];

      for (j = 0; j < enumValue.length; j++) {
        v = enumValue[j];
        if (param.defaultValue) {
          param.allowableValues.descriptiveValues.push({
            value: String(v),
            isDefault: (v === param.defaultValue)
          });
        }
        else {
          param.allowableValues.descriptiveValues.push({
            value: String(v),
            isDefault: false
          });
        }
      }
    }
    else if (param.allowableValues) {
      if (param.allowableValues.valueType === 'RANGE')
        param.isRange = true;
      else
        param.isList = true;
      if (param.allowableValues) {
        param.allowableValues.descriptiveValues = [];
        if (param.allowableValues.values) {
          for (j = 0; j < param.allowableValues.values.length; j++) {
            v = param.allowableValues.values[j];
            if (param.defaultValue !== null) {
              param.allowableValues.descriptiveValues.push({
                value: String(v),
                isDefault: (v === param.defaultValue)
              });
            }
            else {
              param.allowableValues.descriptiveValues.push({
                value: String(v),
                isDefault: false
              });
            }
          }
        }
      }
    }
    param.defaultValue = applyParameterMacro(this, param);
  }
  var defaultSuccessCallback = this.resource.api.defaultSuccessCallback || null;
  var defaultErrorCallback = this.resource.api.defaultErrorCallback || null;

  this.resource[this.nickname] = function (args, opts, callback, error) {
    var arg1, arg2, arg3, arg4;
    if(typeof args === 'function') {  // right shift 3
      arg1 = {}; arg2 = {}; arg3 = args; arg4 = opts;
    }
    else if(typeof args === 'object' && typeof opts === 'function') { // right shift 2
      arg1 = args; arg2 = {}; arg3 = opts; arg4 = callback;
    }
    else {
      arg1 = args; arg2 = opts; arg3 = callback; arg4 = error;
    }
    return _this['do'](arg1 || {}, arg2 || {}, arg3 || defaultSuccessCallback, arg4 || defaultErrorCallback);
  };

  this.resource[this.nickname].help = function (dontPrint) {
    return _this.help(dontPrint);
  };
  this.resource[this.nickname].asCurl = function (args) {
    return _this.asCurl(args);
  };
};

SwaggerOperation.prototype.isListType = function (type) {
  if (type && type.indexOf('[') >= 0) {
    return type.substring(type.indexOf('[') + 1, type.indexOf(']'));
  } else {
    return void 0;
  }
};

SwaggerOperation.prototype.getSignature = function (type, models) {
  var isPrimitive, listType;
  listType = this.isListType(type);
  isPrimitive = ((typeof listType !== 'undefined') && models[listType]) || (typeof models[type] !== 'undefined') ? false : true;
  if (isPrimitive) {
    return type;
  } else {
    if (typeof listType !== 'undefined') {
      return models[listType].getMockSignature();
    } else {
      return models[type].getMockSignature();
    }
  }
};

SwaggerOperation.prototype.getSampleJSON = function (type, models) {
  var isPrimitive, listType, val;
  listType = this.isListType(type);
  isPrimitive = ((typeof listType !== 'undefined') && models[listType]) || (typeof models[type] !== 'undefined') ? false : true;
  val = isPrimitive ? void 0 : (listType ? models[listType].createJSONSample() : models[type].createJSONSample());
  if (val) {
    val = listType ? [val] : val;
    if (typeof val == 'string')
      return val;
    else if (typeof val === 'object') {
      var t = val;
      if (val instanceof Array && val.length > 0) {
        t = val[0];
      }
      if (t.nodeName) {
        var xmlString = new XMLSerializer().serializeToString(t);
        return this.formatXml(xmlString);
      }
      else
        return JSON.stringify(val, null, 2);
    }
    else
      return val;
  }
};

SwaggerOperation.prototype['do'] = function (args, opts, callback, error) {
  var key, param, params, possibleParams = [], req, value;

  if (typeof error !== 'function') {
    error = function (xhr, textStatus, error) {
      return log(xhr, textStatus, error);
    };
  }

  if (typeof callback !== 'function') {
    callback = function (response) {
      var content;
      content = null;
      if (response !== null) {
        content = response.data;
      } else {
        content = 'no data';
      }
      return log('default callback: ' + content);
    };
  }

  params = {};
  params.headers = [];
  if (args.headers) {
    params.headers = args.headers;
    delete args.headers;
  }
  // allow override from the opts
  if(opts && opts.responseContentType) {
    params.headers['Content-Type'] = opts.responseContentType;
  }
  if(opts && opts.requestContentType) {
    params.headers.Accept = opts.requestContentType;
  }

  for (var i = 0; i < this.parameters.length; i++) {
    param = this.parameters[i];
    if (param.paramType === 'header') {
      if (typeof args[param.name] !== 'undefined')
        params.headers[param.name] = args[param.name];
    }
    else if (param.paramType === 'form' || param.paramType.toLowerCase() === 'file')
      possibleParams.push(param);
    else if (param.paramType === 'body' && param.name !== 'body' && typeof args[param.name] !== 'undefined') {
      if (args.body) {
        throw new Error('Saw two body params in an API listing; expecting a max of one.');
      }
      args.body = args[param.name];
    }
  }

  if (typeof args.body !== 'undefined') {
    params.body = args.body;
    delete args.body;
  }

  if (possibleParams) {
    for (key in possibleParams) {
      value = possibleParams[key];
      if (args[value.name]) {
        params[value.name] = args[value.name];
      }
    }
  }

  req = new SwaggerRequest(this.method, this.urlify(args), params, opts, callback, error, this);
  if (opts.mock) {
    return req;
  } else {
    return true;
  }
};

SwaggerOperation.prototype.pathJson = function () {
  return this.path.replace('{format}', 'json');
};

SwaggerOperation.prototype.pathXml = function () {
  return this.path.replace('{format}', 'xml');
};

SwaggerOperation.prototype.encodePathParam = function (pathParam) {
  var encParts, part, parts, _i, _len;
  pathParam = pathParam.toString();
  if (pathParam.indexOf('/') === -1) {
    return encodeURIComponent(pathParam);
  } else {
    parts = pathParam.split('/');
    encParts = [];
    for (_i = 0, _len = parts.length; _i < _len; _i++) {
      part = parts[_i];
      encParts.push(encodeURIComponent(part));
    }
    return encParts.join('/');
  }
};

SwaggerOperation.prototype.urlify = function (args) {
  var i, j, param, url;
  // ensure no double slashing...
  if(this.resource.basePath.length > 1 && this.resource.basePath.slice(-1) === '/' && this.pathJson().charAt(0) === '/')
    url = this.resource.basePath + this.pathJson().substring(1);
  else
    url = this.resource.basePath + this.pathJson();
  var params = this.parameters;
  for (i = 0; i < params.length; i++) {
    param = params[i];
    if (param.paramType === 'path') {
      if (typeof args[param.name] !== 'undefined') {
        // apply path params and remove from args
        var reg = new RegExp('\\{\\s*?' + param.name + '[^\\{\\}\\/]*(?:\\{.*?\\}[^\\{\\}\\/]*)*\\}(?=(\\/?|$))', 'gi');
        url = url.replace(reg, this.encodePathParam(args[param.name]));
        delete args[param.name];
      }
      else
        throw '' + param.name + ' is a required path param.';
    }
  }

  var queryParams = '';
  for (i = 0; i < params.length; i++) {
    param = params[i];
    if(param.paramType === 'query') {
      if (queryParams !== '')
        queryParams += '&';
      if (Array.isArray(param)) {
        var output = '';
        for(j = 0; j < param.length; j++) {
          if(j > 0)
            output += ',';
          output += encodeURIComponent(param[j]);
        }
        queryParams += encodeURIComponent(param.name) + '=' + output;
      }
      else {
        if (typeof args[param.name] !== 'undefined') {
          queryParams += encodeURIComponent(param.name) + '=' + encodeURIComponent(args[param.name]);
        } else {
          if (param.required)
            throw '' + param.name + ' is a required query param.';
        }
      }
    }
  }
  if ((queryParams) && queryParams.length > 0)
    url += '?' + queryParams;
  return url;
};

SwaggerOperation.prototype.supportHeaderParams = function () {
  return this.resource.api.supportHeaderParams;
};

SwaggerOperation.prototype.supportedSubmitMethods = function () {
  return this.resource.api.supportedSubmitMethods;
};

SwaggerOperation.prototype.getQueryParams = function (args) {
  return this.getMatchingParams(['query'], args);
};

SwaggerOperation.prototype.getHeaderParams = function (args) {
  return this.getMatchingParams(['header'], args);
};

SwaggerOperation.prototype.getMatchingParams = function (paramTypes, args) {
  var matchingParams = {};
  var params = this.parameters;
  for (var i = 0; i < params.length; i++) {
    param = params[i];
    if (args && args[param.name])
      matchingParams[param.name] = args[param.name];
  }
  var headers = this.resource.api.headers;
  var name;
  for (name in headers) {
    var value = headers[name];
    matchingParams[name] = value;
  }
  return matchingParams;
};

SwaggerOperation.prototype.help = function (dontPrint) {
  var msg = this.nickname + ': ' + this.summary;
  var params = this.parameters;
  for (var i = 0; i < params.length; i++) {
    var param = params[i];
    msg += '\n* ' + param.name + (param.required ? ' (required)' : '') + " - " + param.description;
  }
  if(dontPrint)
    return msg;
  else {
    console.log(msg);
    return msg;
  }
};

SwaggerOperation.prototype.asCurl = function (args) {
  var results = [];
  var i;

  var headers = SwaggerRequest.prototype.setHeaders(args, {}, this);
  for(i = 0; i < this.parameters.length; i++) {
    var param = this.parameters[i];
    if(param.paramType && param.paramType === 'header' && args[param.name]) {
      headers[param.name] = args[param.name];
    }
  }

  var key;
  for (key in headers) {
    results.push('--header "' + key + ': ' + headers[key] + '"');
  }
  return 'curl ' + (results.join(' ')) + ' ' + this.urlify(args);
};

SwaggerOperation.prototype.formatXml = function (xml) {
  var contexp, formatted, indent, lastType, lines, ln, pad, reg, transitions, wsexp, _fn, _i, _len;
  reg = /(>)(<)(\/*)/g;
  wsexp = /[ ]*(.*)[ ]+\n/g;
  contexp = /(<.+>)(.+\n)/g;
  xml = xml.replace(reg, '$1\n$2$3').replace(wsexp, '$1\n').replace(contexp, '$1\n$2');
  pad = 0;
  formatted = '';
  lines = xml.split('\n');
  indent = 0;
  lastType = 'other';
  transitions = {
    'single->single': 0,
    'single->closing': -1,
    'single->opening': 0,
    'single->other': 0,
    'closing->single': 0,
    'closing->closing': -1,
    'closing->opening': 0,
    'closing->other': 0,
    'opening->single': 1,
    'opening->closing': 0,
    'opening->opening': 1,
    'opening->other': 1,
    'other->single': 0,
    'other->closing': -1,
    'other->opening': 0,
    'other->other': 0
  };
  _fn = function (ln) {
    var fromTo, j, key, padding, type, types, value;
    types = {
      single: Boolean(ln.match(/<.+\/>/)),
      closing: Boolean(ln.match(/<\/.+>/)),
      opening: Boolean(ln.match(/<[^!?].*>/))
    };
    type = ((function () {
      var _results;
      _results = [];
      for (key in types) {
        value = types[key];
        if (value) {
          _results.push(key);
        }
      }
      return _results;
    })())[0];
    type = type === void 0 ? 'other' : type;
    fromTo = lastType + '->' + type;
    lastType = type;
    padding = '';
    indent += transitions[fromTo];
    padding = ((function () {
      var _j, _ref5, _results;
      _results = [];
      for (j = _j = 0, _ref5 = indent; 0 <= _ref5 ? _j < _ref5 : _j > _ref5; j = 0 <= _ref5 ? ++_j : --_j) {
        _results.push('  ');
      }
      return _results;
    })()).join('');
    if (fromTo === 'opening->closing') {
      formatted = formatted.substr(0, formatted.length - 1) + ln + '\n';
    } else {
      formatted += padding + ln + '\n';
    }
  };
  for (_i = 0, _len = lines.length; _i < _len; _i++) {
    ln = lines[_i];
    _fn(ln);
  }
  return formatted;
};

var SwaggerRequest = function (type, url, params, opts, successCallback, errorCallback, operation, execution) {
  var _this = this;
  var errors = [];

  this.useJQuery = (typeof operation.resource.useJQuery !== 'undefined' ? operation.resource.useJQuery : null);
  this.type = (type || errors.push('SwaggerRequest type is required (get/post/put/delete/patch/options).'));
  this.url = (url || errors.push('SwaggerRequest url is required.'));
  this.params = params;
  this.opts = opts;
  this.successCallback = (successCallback || errors.push('SwaggerRequest successCallback is required.'));
  this.errorCallback = (errorCallback || errors.push('SwaggerRequest error callback is required.'));
  this.operation = (operation || errors.push('SwaggerRequest operation is required.'));
  this.execution = execution;
  this.headers = (params.headers || {});

  if (errors.length > 0) {
    throw errors;
  }

  this.type = this.type.toUpperCase();

  // set request, response content type headers
  var headers = this.setHeaders(params, opts, this.operation);
  var body = params.body;

  // encode the body for form submits
  if (headers['Content-Type']) {
    var key, value, values = {}, i;
    var operationParams = this.operation.parameters;
    for (i = 0; i < operationParams.length; i++) {
      var param = operationParams[i];
      if (param.paramType === 'form')
        values[param.name] = param;
    }

    if (headers['Content-Type'].indexOf('application/x-www-form-urlencoded') === 0) {
      var encoded = '';
      for (key in values) {
        value = this.params[key];
        if (typeof value !== 'undefined') {
          if (encoded !== '')
            encoded += '&';
          encoded += encodeURIComponent(key) + '=' + encodeURIComponent(value);
        }
      }
      body = encoded;
    }
    else if (headers['Content-Type'].indexOf('multipart/form-data') === 0) {
      // encode the body for form submits
      var data = '';
      var boundary = '----SwaggerFormBoundary' + Date.now();
      for (key in values) {
        value = this.params[key];
        if (typeof value !== 'undefined') {
          data += '--' + boundary + '\n';
          data += 'Content-Disposition: form-data; name="' + key + '"';
          data += '\n\n';
          data += value + '\n';
        }
      }
      data += '--' + boundary + '--\n';
      headers['Content-Type'] = 'multipart/form-data; boundary=' + boundary;
      body = data;
    }
  }

  var obj;
  if (!((this.headers) && (this.headers.mock))) {
    obj = {
      url: this.url,
      method: this.type,
      headers: headers,
      body: body,
      useJQuery: this.useJQuery,
      on: {
        error: function (response) {
          return _this.errorCallback(response, _this.opts.parent);
        },
        redirect: function (response) {
          return _this.successCallback(response, _this.opts.parent);
        },
        307: function (response) {
          return _this.successCallback(response, _this.opts.parent);
        },
        response: function (response) {
          return _this.successCallback(response, _this.opts.parent);
        }
      }
    };

    var status = false;
    if (this.operation.resource && this.operation.resource.api && this.operation.resource.api.clientAuthorizations) {
      // Get the client authorizations from the resource declaration
      status = this.operation.resource.api.clientAuthorizations.apply(obj, this.operation.authorizations);
    } else {
      // Get the client authorization from the default authorization declaration
      var e;
      if (typeof window !== 'undefined') {
        e = window;
      } else {
        e = exports;
      }
      status = e.authorizations.apply(obj, this.operation.authorizations);
    }

    if (!opts.mock) {
      if (status !== false) {
        new SwaggerHttp().execute(obj);
      } else {
        obj.canceled = true;
      }
    } else {
      return obj;
    }
  }
  return obj;
};

SwaggerRequest.prototype.setHeaders = function (params, opts, operation) {
  // default type
  var accepts = opts.responseContentType || 'application/json';
  var consumes = opts.requestContentType || 'application/json';

  var allDefinedParams = operation.parameters;
  var definedFormParams = [];
  var definedFileParams = [];
  var body = params.body;
  var headers = {};

  // get params from the operation and set them in definedFileParams, definedFormParams, headers
  var i;
  for (i = 0; i < allDefinedParams.length; i++) {
    var param = allDefinedParams[i];
    if (param.paramType === 'form')
      definedFormParams.push(param);
    else if (param.paramType === 'file')
      definedFileParams.push(param);
    else if (param.paramType === 'header' && this.params.headers) {
      var key = param.name;
      var headerValue = this.params.headers[param.name];
      if (typeof this.params.headers[param.name] !== 'undefined')
        headers[key] = headerValue;
    }
  }

  // if there's a body, need to set the accepts header via requestContentType
  if (body && (this.type === 'POST' || this.type === 'PUT' || this.type === 'PATCH' || this.type === 'DELETE')) {
    if (this.opts.requestContentType)
      consumes = this.opts.requestContentType;
  } else {
    // if any form params, content type must be set
    if (definedFormParams.length > 0) {
      if (definedFileParams.length > 0)
        consumes = 'multipart/form-data';
      else
        consumes = 'application/x-www-form-urlencoded';
    }
    else if (this.type === 'DELETE')
      body = '{}';
    else if (this.type != 'DELETE')
      consumes = null;
  }

  if (consumes && this.operation.consumes) {
    if (this.operation.consumes.indexOf(consumes) === -1) {
      log('server doesn\'t consume ' + consumes + ', try ' + JSON.stringify(this.operation.consumes));
    }
  }

  if (this.opts && this.opts.responseContentType) {
    accepts = this.opts.responseContentType;
  } else {
    accepts = 'application/json';
  }
  if (accepts && operation.produces) {
    if (operation.produces.indexOf(accepts) === -1) {
      log('server can\'t produce ' + accepts);
    }
  }

  if ((consumes && body !== '') || (consumes === 'application/x-www-form-urlencoded'))
    headers['Content-Type'] = consumes;
  if (accepts)
    headers.Accept = accepts;
  return headers;
};

/**
 * SwaggerHttp is a wrapper for executing requests
 */
var SwaggerHttp = function() {};

SwaggerHttp.prototype.execute = function(obj, opts) {
  if(obj && (typeof obj.useJQuery === 'boolean'))
    this.useJQuery = obj.useJQuery;
  else
    this.useJQuery = this.isIE8();

  if(obj && typeof obj.body === 'object') {
    if(obj.body.type && obj.body.type !== 'formData')
      obj.body = JSON.stringify(obj.body);
    else {
      obj.contentType = false;
      obj.processData = false;
      delete obj.headers['Content-Type'];
    }
  }

  if(this.useJQuery)
    return new JQueryHttpClient(opts).execute(obj);
  else
    return new ShredHttpClient(opts).execute(obj);
};

SwaggerHttp.prototype.isIE8 = function() {
  var detectedIE = false;
  if (typeof navigator !== 'undefined' && navigator.userAgent) {
    nav = navigator.userAgent.toLowerCase();
    if (nav.indexOf('msie') !== -1) {
      var version = parseInt(nav.split('msie')[1]);
      if (version <= 8) {
        detectedIE = true;
      }
    }
  }
  return detectedIE;
};

/*
 * JQueryHttpClient lets a browser take advantage of JQuery's cross-browser magic.
 * NOTE: when jQuery is available it will export both '$' and 'jQuery' to the global space.
 *       Since we are using closures here we need to alias it for internal use.
 */
var JQueryHttpClient = function(options) {
  "use strict";
  if(!jQuery){
    var jQuery = window.jQuery;
  }
};

JQueryHttpClient.prototype.execute = function(obj) {
  var cb = obj.on;
  var request = obj;

  obj.type = obj.method;
  obj.cache = false;
  delete obj.useJQuery;

  /*
  obj.beforeSend = function(xhr) {
    var key, results;
    if (obj.headers) {
      results = [];
      for (key in obj.headers) {
        if (key.toLowerCase() === "content-type") {
          results.push(obj.contentType = obj.headers[key]);
        } else if (key.toLowerCase() === "accept") {
          results.push(obj.accepts = obj.headers[key]);
        } else {
          results.push(xhr.setRequestHeader(key, obj.headers[key]));
        }
      }
      return results;
    }
  };*/

  obj.data = obj.body;
  delete obj.body;
  obj.complete = function(response, textStatus, opts) {
    var headers = {},
      headerArray = response.getAllResponseHeaders().split("\n");

    for(var i = 0; i < headerArray.length; i++) {
      var toSplit = headerArray[i].trim();
      if(toSplit.length === 0)
        continue;
      var separator = toSplit.indexOf(":");
      if(separator === -1) {
        // Name but no value in the header
        headers[toSplit] = null;
        continue;
      }
      var name = toSplit.substring(0, separator).trim(),
        value = toSplit.substring(separator + 1).trim();
      headers[name] = value;
    }

    var out = {
      url: request.url,
      method: request.method,
      status: response.status,
      statusText: response.statusText,
      data: response.responseText,
      headers: headers
    };

    var contentType = (headers["content-type"]||headers["Content-Type"]||null);
    if(contentType) {
      if(contentType.indexOf("application/json") === 0 || contentType.indexOf("+json") > 0) {
        try {
          out.obj = response.responseJSON || JSON.parse(out.data) || {};
        } catch (ex) {
          // do not set out.obj
          log("unable to parse JSON content");
        }
      }
    }

    if(response.status >= 200 && response.status < 300)
      cb.response(out);
    else if(response.status === 0 || (response.status >= 400 && response.status < 599))
      cb.error(out);
    else
      return cb.response(out);
  };

  jQuery.support.cors = true;
  return jQuery.ajax(obj);
};

/*
 * ShredHttpClient is a light-weight, node or browser HTTP client
 */
var ShredHttpClient = function(opts) {
  this.opts = (opts||{});
  this.isInitialized = false;

  var identity, toString;

  if (typeof window !== 'undefined') {
    this.Shred = require("./shred");
    this.content = require("./shred/content");
  }
  else
    this.Shred = require("shred");
  this.shred = new this.Shred(opts);
};

ShredHttpClient.prototype.initShred = function () {
  this.isInitialized = true;
  this.registerProcessors(this.shred);
};

ShredHttpClient.prototype.registerProcessors = function(shred) {
  var identity = function(x) {
    return x;
  };
  var toString = function(x) {
    return x.toString();
  };

  if (typeof window !== 'undefined') {
    this.content.registerProcessor(["application/json; charset=utf-8", "application/json", "json"], {
      parser: identity,
      stringify: toString
    });
  } else {
    this.Shred.registerProcessor(["application/json; charset=utf-8", "application/json", "json"], {
      parser: identity,
      stringify: toString
    });
  }
};

ShredHttpClient.prototype.execute = function(obj) {
  if(!this.isInitialized)
    this.initShred();

  var cb = obj.on, res;
  var transform = function(response) {
    var out = {
      headers: response._headers,
      url: response.request.url,
      method: response.request.method,
      status: response.status,
      data: response.content.data
    };

    var headers = response._headers.normalized || response._headers;
    var contentType = (headers["content-type"]||headers["Content-Type"]||null);

    if(contentType) {
      if(contentType.indexOf("application/json") === 0 || contentType.indexOf("+json") > 0) {
        if(response.content.data && response.content.data !== "")
          try{
            out.obj = JSON.parse(response.content.data);
          }
          catch (e) {
            // unable to parse
          }
        else
          out.obj = {};
      }
    }
    return out;
  };

  // Transform an error into a usable response-like object
  var transformError = function (error) {
    var out = {
      // Default to a status of 0 - The client will treat this as a generic permissions sort of error
      status: 0,
      data: error.message || error
    };

    if (error.code) {
      out.obj = error;

      if (error.code === 'ENOTFOUND' || error.code === 'ECONNREFUSED') {
        // We can tell the client that this should be treated as a missing resource and not as a permissions thing
        out.status = 404;
      }
    }
    return out;
  };

  res = {
    error: function (response) {
      if (obj)
        return cb.error(transform(response));
    },
    // Catch the Shred error raised when the request errors as it is made (i.e. No Response is coming)
    request_error: function (err) {
      if (obj)
        return cb.error(transformError(err));
    },
    response: function (response) {
      if (obj) {
        return cb.response(transform(response));
      }
    }
  };
  if (obj) {
    obj.on = res;
  }
  return this.shred.request(obj);
};


var e = (typeof window !== 'undefined' ? window : exports);

e.authorizations = authorizations = new SwaggerAuthorizations();
e.ApiKeyAuthorization = ApiKeyAuthorization;
e.PasswordAuthorization = PasswordAuthorization;
e.CookieAuthorization = CookieAuthorization;
e.SwaggerClient = SwaggerClient;
e.SwaggerApi = SwaggerClient;
e.Operation = Operation;
e.Model = Model;
e.addModel = addModel;
e.Resolver = Resolver;
})();<|MERGE_RESOLUTION|>--- conflicted
+++ resolved
@@ -62,7 +62,6 @@
     prop = this.properties[i];
     propertiesStr.push(prop.toString());
   }
-<<<<<<< HEAD
 
   var strong = '<span class="strong">';
   var stronger = '<span class="stronger">';
@@ -71,16 +70,6 @@
   var classClose = strong + '}' + strongClose;
   var returnVal = classOpen + '<div>' + propertiesStr.join(',</div><div>') + '</div>' + classClose;
 
-=======
-
-  var strong = '<span class="strong">';
-  var stronger = '<span class="stronger">';
-  var strongClose = '</span>';
-  var classOpen = strong + 'array' + ' {' + strongClose;
-  var classClose = strong + '}' + strongClose;
-  var returnVal = classOpen + '<div>' + propertiesStr.join(',</div><div>') + '</div>' + classClose;
-
->>>>>>> a7e7d09e
   if (!modelsToIgnore)
     modelsToIgnore = {};
   modelsToIgnore[this.name] = this;
@@ -312,11 +301,7 @@
   }
   return returnVal;
 };
-<<<<<<< HEAD
-/** 
-=======
 /**
->>>>>>> a7e7d09e
  * Resolves a spec's remote references
  */
 var Resolver = function (){};
