--- conflicted
+++ resolved
@@ -1,186 +1,186 @@
-$(function() {
-
-	// Helper function for vertically aligning DOM elements
-	// http://www.seodenver.com/simple-vertical-align-plugin-for-jquery/
-	$.fn.vAlign = function() {
-		return this.each(function(i){
-		var ah = $(this).height();
-		var ph = $(this).parent().height();
-		var mh = (ph - ah) / 2;
-		$(this).css('margin-top', mh);
-		});
-	};
-
-	$.fn.stretchFormtasticInputWidthToParent = function() {
-		return this.each(function(i){
-		var p_width = $(this).closest("form").innerWidth();
-		var p_padding = parseInt($(this).closest("form").css('padding-left') ,10) + parseInt($(this).closest("form").css('padding-right'), 10);
-		var this_padding = parseInt($(this).css('padding-left'), 10) + parseInt($(this).css('padding-right'), 10);
-		$(this).css('width', p_width - p_padding - this_padding);
-		});
-	};
-
-	$('form.formtastic li.string input, form.formtastic textarea').stretchFormtasticInputWidthToParent();
-
-	// Vertically center these paragraphs
-	// Parent may need a min-height for this to work..
-	$('ul.downplayed li div.content p').vAlign();
-
-	// When a sandbox form is submitted..
-	$("form.sandbox").submit(function(){
-
-		var error_free = true;
-
-		// Cycle through the forms required inputs
- 		$(this).find("input.required").each(function() {
-
-			// Remove any existing error styles from the input
-			$(this).removeClass('error');
-
-			// Tack the error style on if the input is empty..
-			if ($(this).val() == '') {
-				$(this).addClass('error');
-				$(this).wiggle();
-				error_free = false;
-			}
-
-		});
-
-		return error_free;
-	});
-
-});
-
-function clippyCopiedCallback(a) {
-  $('#api_key_copied').fadeIn().delay(1000).fadeOut();
-
-  // var b = $("#clippy_tooltip_" + a);
-  // b.length != 0 && (b.attr("title", "copied!").trigger("tipsy.reload"), setTimeout(function() {
-  //   b.attr("title", "copy to clipboard")
-  // },
-  // 500))
-}
-
-// Logging function that accounts for browsers that don't have window.console
-log = function(){
-  log.history = log.history || [];
-  log.history.push(arguments);
-  if(this.console){
-    console.log( Array.prototype.slice.call(arguments)[0] );
-  }
-};
-
-// Handle browsers that do console incorrectly (IE9 and below, see http://stackoverflow.com/a/5539378/7913)
-if (Function.prototype.bind && console && typeof console.log == "object") {
-    [
-      "log","info","warn","error","assert","dir","clear","profile","profileEnd"
-    ].forEach(function (method) {
-        console[method] = this.bind(console[method], console);
-    }, Function.prototype.call);
-}
-
-var Docs = {
-
-	shebang: function() {
-
-		// If shebang has an operation nickname in it..
-		// e.g. /docs/#!/words/get_search
-		var fragments = $.param.fragment().split('/');
-		fragments.shift(); // get rid of the bang
-
-		switch (fragments.length) {
-			case 1:
-				// Expand all operations for the resource and scroll to it
-				var dom_id = 'resource_' + fragments[0];
-
-				Docs.expandEndpointListForResource(fragments[0]);
-				$("#"+dom_id).slideto({highlight: false});
-				break;
-			case 2:
-				// Refer to the endpoint DOM element, e.g. #words_get_search
-
-        // Expand Resource
-        Docs.expandEndpointListForResource(fragments[0]);
-        $("#"+dom_id).slideto({highlight: false});
-
-        // Expand operation
-				var li_dom_id = fragments.join('_');
-				var li_content_dom_id = li_dom_id + "_content";
-
-
-				Docs.expandOperation($('#'+li_content_dom_id));
-				$('#'+li_dom_id).slideto({highlight: false});
-				break;
-		}
-
-	},
-
-	toggleEndpointListForResource: function(resource) {
-		var elem = $('li#resource_' + Docs.escapeResourceName(resource) + ' ul.endpoints');
-		if (elem.is(':visible')) {
-			Docs.collapseEndpointListForResource(resource);
-		} else {
-			Docs.expandEndpointListForResource(resource);
-		}
-	},
-
-	// Expand resource
-	expandEndpointListForResource: function(resource) {
-		var resource = Docs.escapeResourceName(resource);
-		if (resource == '') {
-			$('.resource ul.endpoints').slideDown();
-			return;
-		}
-		
-		$('li#resource_' + resource).addClass('active');
-
-		var elem = $('li#resource_' + resource + ' ul.endpoints');
-		elem.slideDown();
-	},
-
-	// Collapse resource and mark as explicitly closed
-	collapseEndpointListForResource: function(resource) {
-		var resource = Docs.escapeResourceName(resource);
-		$('li#resource_' + resource).removeClass('active');
-
-		var elem = $('li#resource_' + resource + ' ul.endpoints');
-		elem.slideUp();
-	},
-
-	expandOperationsForResource: function(resource) {
-		// Make sure the resource container is open..
-		Docs.expandEndpointListForResource(resource);
-		
-		if (resource == '') {
-			$('.resource ul.endpoints li.operation div.content').slideDown();
-			return;
-		}
-
-		$('li#resource_' + Docs.escapeResourceName(resource) + ' li.operation div.content').each(function() {
-			Docs.expandOperation($(this));
-		});
-	},
-
-	collapseOperationsForResource: function(resource) {
-		// Make sure the resource container is open..
-		Docs.expandEndpointListForResource(resource);
-
-		$('li#resource_' + Docs.escapeResourceName(resource) + ' li.operation div.content').each(function() {
-			Docs.collapseOperation($(this));
-		});
-	},
-
-	escapeResourceName: function(resource) {
-		return resource.replace(/[!"#$%&'()*+,.\/:;<=>?@\[\\\]\^`{|}~]/g, "\\$&");
-	},
-
-	expandOperation: function(elem) {
-		elem.slideDown();
-	},
-
-	collapseOperation: function(elem) {
-		elem.slideUp();
-	}
+$(function() {
+
+	// Helper function for vertically aligning DOM elements
+	// http://www.seodenver.com/simple-vertical-align-plugin-for-jquery/
+	$.fn.vAlign = function() {
+		return this.each(function(i){
+		var ah = $(this).height();
+		var ph = $(this).parent().height();
+		var mh = (ph - ah) / 2;
+		$(this).css('margin-top', mh);
+		});
+	};
+
+	$.fn.stretchFormtasticInputWidthToParent = function() {
+		return this.each(function(i){
+		var p_width = $(this).closest("form").innerWidth();
+		var p_padding = parseInt($(this).closest("form").css('padding-left') ,10) + parseInt($(this).closest("form").css('padding-right'), 10);
+		var this_padding = parseInt($(this).css('padding-left'), 10) + parseInt($(this).css('padding-right'), 10);
+		$(this).css('width', p_width - p_padding - this_padding);
+		});
+	};
+
+	$('form.formtastic li.string input, form.formtastic textarea').stretchFormtasticInputWidthToParent();
+
+	// Vertically center these paragraphs
+	// Parent may need a min-height for this to work..
+	$('ul.downplayed li div.content p').vAlign();
+
+	// When a sandbox form is submitted..
+	$("form.sandbox").submit(function(){
+
+		var error_free = true;
+
+		// Cycle through the forms required inputs
+ 		$(this).find("input.required").each(function() {
+
+			// Remove any existing error styles from the input
+			$(this).removeClass('error');
+
+			// Tack the error style on if the input is empty..
+			if ($(this).val() == '') {
+				$(this).addClass('error');
+				$(this).wiggle();
+				error_free = false;
+			}
+
+		});
+
+		return error_free;
+	});
+
+});
+
+function clippyCopiedCallback(a) {
+  $('#api_key_copied').fadeIn().delay(1000).fadeOut();
+
+  // var b = $("#clippy_tooltip_" + a);
+  // b.length != 0 && (b.attr("title", "copied!").trigger("tipsy.reload"), setTimeout(function() {
+  //   b.attr("title", "copy to clipboard")
+  // },
+  // 500))
+}
+
+// Logging function that accounts for browsers that don't have window.console
+log = function(){
+  log.history = log.history || [];
+  log.history.push(arguments);
+  if(this.console){
+    console.log( Array.prototype.slice.call(arguments)[0] );
+  }
+};
+
+// Handle browsers that do console incorrectly (IE9 and below, see http://stackoverflow.com/a/5539378/7913)
+if (Function.prototype.bind && console && typeof console.log == "object") {
+    [
+      "log","info","warn","error","assert","dir","clear","profile","profileEnd"
+    ].forEach(function (method) {
+        console[method] = this.bind(console[method], console);
+    }, Function.prototype.call);
+}
+
+var Docs = {
+
+	shebang: function() {
+
+		// If shebang has an operation nickname in it..
+		// e.g. /docs/#!/words/get_search
+		var fragments = $.param.fragment().split('/');
+		fragments.shift(); // get rid of the bang
+
+		switch (fragments.length) {
+			case 1:
+				// Expand all operations for the resource and scroll to it
+				var dom_id = 'resource_' + fragments[0];
+
+				Docs.expandEndpointListForResource(fragments[0]);
+				$("#"+dom_id).slideto({highlight: false});
+				break;
+			case 2:
+				// Refer to the endpoint DOM element, e.g. #words_get_search
+
+        // Expand Resource
+        Docs.expandEndpointListForResource(fragments[0]);
+        $("#"+dom_id).slideto({highlight: false});
+
+        // Expand operation
+				var li_dom_id = fragments.join('_');
+				var li_content_dom_id = li_dom_id + "_content";
+
+
+				Docs.expandOperation($('#'+li_content_dom_id));
+				$('#'+li_dom_id).slideto({highlight: false});
+				break;
+		}
+
+	},
+
+	toggleEndpointListForResource: function(resource) {
+		var elem = $('li#resource_' + Docs.escapeResourceName(resource) + ' ul.endpoints');
+		if (elem.is(':visible')) {
+			Docs.collapseEndpointListForResource(resource);
+		} else {
+			Docs.expandEndpointListForResource(resource);
+		}
+	},
+
+	// Expand resource
+	expandEndpointListForResource: function(resource) {
+		var resource = Docs.escapeResourceName(resource);
+		if (resource == '') {
+			$('.resource ul.endpoints').slideDown();
+			return;
+		}
+		
+		$('li#resource_' + resource).addClass('active');
+
+		var elem = $('li#resource_' + resource + ' ul.endpoints');
+		elem.slideDown();
+	},
+
+	// Collapse resource and mark as explicitly closed
+	collapseEndpointListForResource: function(resource) {
+		var resource = Docs.escapeResourceName(resource);
+		$('li#resource_' + resource).removeClass('active');
+
+		var elem = $('li#resource_' + resource + ' ul.endpoints');
+		elem.slideUp();
+	},
+
+	expandOperationsForResource: function(resource) {
+		// Make sure the resource container is open..
+		Docs.expandEndpointListForResource(resource);
+		
+		if (resource == '') {
+			$('.resource ul.endpoints li.operation div.content').slideDown();
+			return;
+		}
+
+		$('li#resource_' + Docs.escapeResourceName(resource) + ' li.operation div.content').each(function() {
+			Docs.expandOperation($(this));
+		});
+	},
+
+	collapseOperationsForResource: function(resource) {
+		// Make sure the resource container is open..
+		Docs.expandEndpointListForResource(resource);
+
+		$('li#resource_' + Docs.escapeResourceName(resource) + ' li.operation div.content').each(function() {
+			Docs.collapseOperation($(this));
+		});
+	},
+
+	escapeResourceName: function(resource) {
+		return resource.replace(/[!"#$%&'()*+,.\/:;<=>?@\[\\\]\^`{|}~]/g, "\\$&");
+	},
+
+	expandOperation: function(elem) {
+		elem.slideDown();
+	},
+
+	collapseOperation: function(elem) {
+		elem.slideUp();
+	}
 };
 var SwaggerUi,
   __extends = function(child, parent) { for (var key in parent) { if (__hasProp.call(parent, key)) child[key] = parent[key]; } function ctor() { this.constructor = child; } ctor.prototype = parent.prototype; child.prototype = new ctor(); child.__super__ = parent.prototype; return child; },
@@ -506,6 +506,8 @@
   var stack1, lambda=this.lambda, escapeExpression=this.escapeExpression;
   return "<div class='info_contact'><a href=\"mailto:"
     + escapeExpression(lambda(((stack1 = ((stack1 = (depth0 != null ? depth0.info : depth0)) != null ? stack1.contact : stack1)) != null ? stack1.email : stack1), depth0))
+    + "?subject="
+    + escapeExpression(lambda(((stack1 = (depth0 != null ? depth0.info : depth0)) != null ? stack1.title : stack1), depth0))
     + "\">Contact the developer</a></div>";
 },"10":function(depth0,helpers,partials,data) {
   var stack1, lambda=this.lambda, escapeExpression=this.escapeExpression;
@@ -544,34 +546,6 @@
   if (stack1 != null) { buffer += stack1; }
   return buffer + "    </h4>\n    </div>\n</div>\n";
 },"useData":true});
-<<<<<<< HEAD
-var ContentTypeView,
-  __extends = function(child, parent) { for (var key in parent) { if (__hasProp.call(parent, key)) child[key] = parent[key]; } function ctor() { this.constructor = child; } ctor.prototype = parent.prototype; child.prototype = new ctor(); child.__super__ = parent.prototype; return child; },
-  __hasProp = {}.hasOwnProperty;
-
-ContentTypeView = (function(_super) {
-  __extends(ContentTypeView, _super);
-
-  function ContentTypeView() {
-    return ContentTypeView.__super__.constructor.apply(this, arguments);
-  }
-
-  ContentTypeView.prototype.initialize = function() {};
-
-  ContentTypeView.prototype.render = function() {
-    var template;
-    template = this.template();
-    $(this.el).html(template(this.model));
-    $('label[for=contentType]', $(this.el)).text('Response Content Type');
-    return this;
-  };
-
-  ContentTypeView.prototype.template = function() {
-    return Handlebars.templates.content_type;
-  };
-
-  return ContentTypeView;
-=======
 var BasicAuthButton,
   __extends = function(child, parent) { for (var key in parent) { if (__hasProp.call(parent, key)) child[key] = parent[key]; } function ctor() { this.constructor = child; } ctor.prototype = parent.prototype; child.prototype = new ctor(); child.__super__ = parent.prototype; return child; },
   __hasProp = {}.hasOwnProperty;
@@ -625,7 +599,6 @@
   };
 
   return BasicAuthButton;
->>>>>>> dc0a5480
 
 })(Backbone.View);
 
@@ -729,68 +702,32 @@
   if (stack1 != null) { buffer += stack1; }
   return buffer + "        </form>\n        <div class='response' style='display:none'>\n          <h4>Request URL</h4>\n          <div class='block request_url'></div>\n          <h4>Response Body</h4>\n          <div class='block response_body'></div>\n          <h4>Response Code</h4>\n          <div class='block response_code'></div>\n          <h4>Response Headers</h4>\n          <div class='block response_headers'></div>\n        </div>\n      </div>\n    </li>\n  </ul>\n";
 },"useData":true});
-var HeaderView,
+var ContentTypeView,
   __extends = function(child, parent) { for (var key in parent) { if (__hasProp.call(parent, key)) child[key] = parent[key]; } function ctor() { this.constructor = child; } ctor.prototype = parent.prototype; child.prototype = new ctor(); child.__super__ = parent.prototype; return child; },
   __hasProp = {}.hasOwnProperty;
 
-HeaderView = (function(_super) {
-  __extends(HeaderView, _super);
-
-  function HeaderView() {
-    return HeaderView.__super__.constructor.apply(this, arguments);
+ContentTypeView = (function(_super) {
+  __extends(ContentTypeView, _super);
+
+  function ContentTypeView() {
+    return ContentTypeView.__super__.constructor.apply(this, arguments);
   }
 
-  HeaderView.prototype.events = {
-    'click #show-pet-store-icon': 'showPetStore',
-    'click #show-wordnik-dev-icon': 'showWordnikDev',
-    'click #explore': 'showCustom',
-    'keyup #input_baseUrl': 'showCustomOnKeyup',
-    'keyup #input_apiKey': 'showCustomOnKeyup'
-  };
-
-  HeaderView.prototype.initialize = function() {};
-
-  HeaderView.prototype.showPetStore = function(e) {
-    return this.trigger('update-swagger-ui', {
-      url: "http://petstore.swagger.wordnik.com/api/api-docs"
-    });
-  };
-
-  HeaderView.prototype.showWordnikDev = function(e) {
-    return this.trigger('update-swagger-ui', {
-      url: "http://api.wordnik.com/v4/resources.json"
-    });
-  };
-
-  HeaderView.prototype.showCustomOnKeyup = function(e) {
-    if (e.keyCode === 13) {
-      return this.showCustom();
-    }
-  };
-
-  HeaderView.prototype.showCustom = function(e) {
-    if (e != null) {
-      e.preventDefault();
-    }
-    return this.trigger('update-swagger-ui', {
-      url: $('#input_baseUrl').val(),
-      apiKey: $('#input_apiKey').val()
-    });
-  };
-
-  HeaderView.prototype.update = function(url, apiKey, trigger) {
-    if (trigger == null) {
-      trigger = false;
-    }
-    $('#input_baseUrl').val(url);
-    if (trigger) {
-      return this.trigger('update-swagger-ui', {
-        url: url
-      });
-    }
-  };
-
-  return HeaderView;
+  ContentTypeView.prototype.initialize = function() {};
+
+  ContentTypeView.prototype.render = function() {
+    var template;
+    template = this.template();
+    $(this.el).html(template(this.model));
+    $('label[for=contentType]', $(this.el)).text('Response Content Type');
+    return this;
+  };
+
+  ContentTypeView.prototype.template = function() {
+    return Handlebars.templates.content_type;
+  };
+
+  return ContentTypeView;
 
 })(Backbone.View);
 
@@ -857,133 +794,6 @@
   if (stack1 != null) { buffer += stack1; }
   return buffer + "</td>\n<td>\n	<span class=\"model-signature\"></span>\n</td>\n";
 },"useData":true});
-var MainView,
-  __extends = function(child, parent) { for (var key in parent) { if (__hasProp.call(parent, key)) child[key] = parent[key]; } function ctor() { this.constructor = child; } ctor.prototype = parent.prototype; child.prototype = new ctor(); child.__super__ = parent.prototype; return child; },
-  __hasProp = {}.hasOwnProperty;
-
-MainView = (function(_super) {
-  var sorters;
-
-  __extends(MainView, _super);
-
-  function MainView() {
-    return MainView.__super__.constructor.apply(this, arguments);
-  }
-
-  sorters = {
-    'alpha': function(a, b) {
-      return a.path.localeCompare(b.path);
-    },
-    'method': function(a, b) {
-      return a.method.localeCompare(b.method);
-    }
-  };
-
-  MainView.prototype.initialize = function(opts) {
-    var auth, key, name, url, value, _ref;
-    if (opts == null) {
-      opts = {};
-    }
-    this.model.auths = [];
-    _ref = this.model.securityDefinitions;
-    for (key in _ref) {
-      value = _ref[key];
-      auth = {
-        name: key,
-        type: value.type,
-        value: value
-      };
-      this.model.auths.push(auth);
-    }
-    console.log(this.model.info);
-    if (this.model.info && this.model.info.license && typeof this.model.info.license === 'string') {
-      name = this.model.info.license;
-      url = this.model.info.licenseUrl;
-      this.model.info.license = {};
-      this.model.info.license.name = name;
-      this.model.info.license.url = url;
-    }
-    if (!this.model.info) {
-      this.model.info = {};
-    }
-    if (!this.model.info.version) {
-      this.model.info.version = this.model.apiVersion;
-    }
-    if (this.model.swaggerVersion === "2.0") {
-      if ("validatorUrl" in opts.swaggerOptions) {
-        return this.model.validatorUrl = opts.swaggerOptions.validatorUrl;
-      } else if (this.model.url.indexOf("localhost") > 0) {
-        return this.model.validatorUrl = null;
-      } else {
-        return this.model.validatorUrl = "http://online.swagger.io/validator";
-      }
-    }
-  };
-
-  MainView.prototype.render = function() {
-    var auth, button, counter, id, name, resource, resources, _i, _len, _ref;
-    if (this.model.securityDefinitions) {
-      for (name in this.model.securityDefinitions) {
-        auth = this.model.securityDefinitions[name];
-        if (auth.type === "apiKey" && $("#apikey_button").length === 0) {
-          button = new ApiKeyButton({
-            model: auth
-          }).render().el;
-          $('.auth_main_container').append(button);
-        }
-        if (auth.type === "basicAuth" && $("#basic_auth_button").length === 0) {
-          button = new BasicAuthButton({
-            model: auth
-          }).render().el;
-          $('.auth_main_container').append(button);
-        }
-      }
-    }
-    $(this.el).html(Handlebars.templates.main(this.model));
-    resources = {};
-    counter = 0;
-    _ref = this.model.apisArray;
-    for (_i = 0, _len = _ref.length; _i < _len; _i++) {
-      resource = _ref[_i];
-      id = resource.name;
-      while (typeof resources[id] !== 'undefined') {
-        id = id + "_" + counter;
-        counter += 1;
-      }
-      resource.id = id;
-      resources[id] = resource;
-      this.addResource(resource, this.model.auths);
-    }
-    $('.propWrap').hover(function() {
-      return $('.optionsWrapper', $(this)).show();
-    }, function() {
-      return $('.optionsWrapper', $(this)).hide();
-    });
-    return this;
-  };
-
-  MainView.prototype.addResource = function(resource, auths) {
-    var resourceView;
-    resource.id = resource.id.replace(/\s/g, '_');
-    resourceView = new ResourceView({
-      model: resource,
-      tagName: 'li',
-      id: 'resource_' + resource.id,
-      className: 'resource',
-      auths: auths,
-      swaggerOptions: this.options.swaggerOptions
-    });
-    return $('#resources').append(resourceView.render().el);
-  };
-
-  MainView.prototype.clear = function() {
-    return $(this.el).html('');
-  };
-
-  return MainView;
-
-})(Backbone.View);
-
 this["Handlebars"]["templates"]["param_list"] = Handlebars.template({"1":function(depth0,helpers,partials,data) {
   return " multiple='multiple'";
   },"3":function(depth0,helpers,partials,data) {
@@ -1039,6 +849,231 @@
   stack1 = ((helper = (helper = helpers.paramType || (depth0 != null ? depth0.paramType : depth0)) != null ? helper : helperMissing),(typeof helper === functionType ? helper.call(depth0, {"name":"paramType","hash":{},"data":data}) : helper));
   if (stack1 != null) { buffer += stack1; }
   return buffer + "</td>\n<td><span class=\"model-signature\"></span></td>";
+},"useData":true});
+var HeaderView,
+  __extends = function(child, parent) { for (var key in parent) { if (__hasProp.call(parent, key)) child[key] = parent[key]; } function ctor() { this.constructor = child; } ctor.prototype = parent.prototype; child.prototype = new ctor(); child.__super__ = parent.prototype; return child; },
+  __hasProp = {}.hasOwnProperty;
+
+HeaderView = (function(_super) {
+  __extends(HeaderView, _super);
+
+  function HeaderView() {
+    return HeaderView.__super__.constructor.apply(this, arguments);
+  }
+
+  HeaderView.prototype.events = {
+    'click #show-pet-store-icon': 'showPetStore',
+    'click #show-wordnik-dev-icon': 'showWordnikDev',
+    'click #explore': 'showCustom',
+    'keyup #input_baseUrl': 'showCustomOnKeyup',
+    'keyup #input_apiKey': 'showCustomOnKeyup'
+  };
+
+  HeaderView.prototype.initialize = function() {};
+
+  HeaderView.prototype.showPetStore = function(e) {
+    return this.trigger('update-swagger-ui', {
+      url: "http://petstore.swagger.wordnik.com/api/api-docs"
+    });
+  };
+
+  HeaderView.prototype.showWordnikDev = function(e) {
+    return this.trigger('update-swagger-ui', {
+      url: "http://api.wordnik.com/v4/resources.json"
+    });
+  };
+
+  HeaderView.prototype.showCustomOnKeyup = function(e) {
+    if (e.keyCode === 13) {
+      return this.showCustom();
+    }
+  };
+
+  HeaderView.prototype.showCustom = function(e) {
+    if (e != null) {
+      e.preventDefault();
+    }
+    return this.trigger('update-swagger-ui', {
+      url: $('#input_baseUrl').val(),
+      apiKey: $('#input_apiKey').val()
+    });
+  };
+
+  HeaderView.prototype.update = function(url, apiKey, trigger) {
+    if (trigger == null) {
+      trigger = false;
+    }
+    $('#input_baseUrl').val(url);
+    if (trigger) {
+      return this.trigger('update-swagger-ui', {
+        url: url
+      });
+    }
+  };
+
+  return HeaderView;
+
+})(Backbone.View);
+
+var MainView,
+  __extends = function(child, parent) { for (var key in parent) { if (__hasProp.call(parent, key)) child[key] = parent[key]; } function ctor() { this.constructor = child; } ctor.prototype = parent.prototype; child.prototype = new ctor(); child.__super__ = parent.prototype; return child; },
+  __hasProp = {}.hasOwnProperty;
+
+MainView = (function(_super) {
+  var sorters;
+
+  __extends(MainView, _super);
+
+  function MainView() {
+    return MainView.__super__.constructor.apply(this, arguments);
+  }
+
+  sorters = {
+    'alpha': function(a, b) {
+      return a.path.localeCompare(b.path);
+    },
+    'method': function(a, b) {
+      return a.method.localeCompare(b.method);
+    }
+  };
+
+  MainView.prototype.initialize = function(opts) {
+    var auth, key, name, url, value, _ref;
+    if (opts == null) {
+      opts = {};
+    }
+    this.model.auths = [];
+    _ref = this.model.securityDefinitions;
+    for (key in _ref) {
+      value = _ref[key];
+      auth = {
+        name: key,
+        type: value.type,
+        value: value
+      };
+      this.model.auths.push(auth);
+    }
+    console.log(this.model.info);
+    if (this.model.info && this.model.info.license && typeof this.model.info.license === 'string') {
+      name = this.model.info.license;
+      url = this.model.info.licenseUrl;
+      this.model.info.license = {};
+      this.model.info.license.name = name;
+      this.model.info.license.url = url;
+    }
+    if (!this.model.info) {
+      this.model.info = {};
+    }
+    if (!this.model.info.version) {
+      this.model.info.version = this.model.apiVersion;
+    }
+    if (this.model.swaggerVersion === "2.0") {
+      if ("validatorUrl" in opts.swaggerOptions) {
+        return this.model.validatorUrl = opts.swaggerOptions.validatorUrl;
+      } else if (this.model.url.indexOf("localhost") > 0) {
+        return this.model.validatorUrl = null;
+      } else {
+        return this.model.validatorUrl = "http://online.swagger.io/validator";
+      }
+    }
+  };
+
+  MainView.prototype.render = function() {
+    var auth, button, counter, id, name, resource, resources, _i, _len, _ref;
+    if (this.model.securityDefinitions) {
+      for (name in this.model.securityDefinitions) {
+        auth = this.model.securityDefinitions[name];
+        if (auth.type === "apiKey" && $("#apikey_button").length === 0) {
+          button = new ApiKeyButton({
+            model: auth
+          }).render().el;
+          $('.auth_main_container').append(button);
+        }
+        if (auth.type === "basicAuth" && $("#basic_auth_button").length === 0) {
+          button = new BasicAuthButton({
+            model: auth
+          }).render().el;
+          $('.auth_main_container').append(button);
+        }
+      }
+    }
+    $(this.el).html(Handlebars.templates.main(this.model));
+    resources = {};
+    counter = 0;
+    _ref = this.model.apisArray;
+    for (_i = 0, _len = _ref.length; _i < _len; _i++) {
+      resource = _ref[_i];
+      id = resource.name;
+      while (typeof resources[id] !== 'undefined') {
+        id = id + "_" + counter;
+        counter += 1;
+      }
+      resource.id = id;
+      resources[id] = resource;
+      this.addResource(resource, this.model.auths);
+    }
+    $('.propWrap').hover(function() {
+      return $('.optionsWrapper', $(this)).show();
+    }, function() {
+      return $('.optionsWrapper', $(this)).hide();
+    });
+    return this;
+  };
+
+  MainView.prototype.addResource = function(resource, auths) {
+    var resourceView;
+    resource.id = resource.id.replace(/\s/g, '_');
+    resourceView = new ResourceView({
+      model: resource,
+      tagName: 'li',
+      id: 'resource_' + resource.id,
+      className: 'resource',
+      auths: auths,
+      swaggerOptions: this.options.swaggerOptions
+    });
+    return $('#resources').append(resourceView.render().el);
+  };
+
+  MainView.prototype.clear = function() {
+    return $(this.el).html('');
+  };
+
+  return MainView;
+
+})(Backbone.View);
+
+this["Handlebars"]["templates"]["param_readonly"] = Handlebars.template({"1":function(depth0,helpers,partials,data) {
+  var helper, functionType="function", helperMissing=helpers.helperMissing, escapeExpression=this.escapeExpression;
+  return "        <textarea class='body-textarea' readonly='readonly' name='"
+    + escapeExpression(((helper = (helper = helpers.name || (depth0 != null ? depth0.name : depth0)) != null ? helper : helperMissing),(typeof helper === functionType ? helper.call(depth0, {"name":"name","hash":{},"data":data}) : helper)))
+    + "'>"
+    + escapeExpression(((helper = (helper = helpers['default'] || (depth0 != null ? depth0['default'] : depth0)) != null ? helper : helperMissing),(typeof helper === functionType ? helper.call(depth0, {"name":"default","hash":{},"data":data}) : helper)))
+    + "</textarea>\n";
+},"3":function(depth0,helpers,partials,data) {
+  var stack1, buffer = "";
+  stack1 = helpers['if'].call(depth0, (depth0 != null ? depth0['default'] : depth0), {"name":"if","hash":{},"fn":this.program(4, data),"inverse":this.program(6, data),"data":data});
+  if (stack1 != null) { buffer += stack1; }
+  return buffer;
+},"4":function(depth0,helpers,partials,data) {
+  var helper, functionType="function", helperMissing=helpers.helperMissing, escapeExpression=this.escapeExpression;
+  return "            "
+    + escapeExpression(((helper = (helper = helpers['default'] || (depth0 != null ? depth0['default'] : depth0)) != null ? helper : helperMissing),(typeof helper === functionType ? helper.call(depth0, {"name":"default","hash":{},"data":data}) : helper)))
+    + "\n";
+},"6":function(depth0,helpers,partials,data) {
+  return "            (empty)\n";
+  },"compiler":[6,">= 2.0.0-beta.1"],"main":function(depth0,helpers,partials,data) {
+  var stack1, helper, functionType="function", helperMissing=helpers.helperMissing, escapeExpression=this.escapeExpression, buffer = "<td class='code'>"
+    + escapeExpression(((helper = (helper = helpers.name || (depth0 != null ? depth0.name : depth0)) != null ? helper : helperMissing),(typeof helper === functionType ? helper.call(depth0, {"name":"name","hash":{},"data":data}) : helper)))
+    + "</td>\n<td>\n";
+  stack1 = helpers['if'].call(depth0, (depth0 != null ? depth0.isBody : depth0), {"name":"if","hash":{},"fn":this.program(1, data),"inverse":this.program(3, data),"data":data});
+  if (stack1 != null) { buffer += stack1; }
+  buffer += "</td>\n<td class=\"markdown\">";
+  stack1 = ((helper = (helper = helpers.description || (depth0 != null ? depth0.description : depth0)) != null ? helper : helperMissing),(typeof helper === functionType ? helper.call(depth0, {"name":"description","hash":{},"data":data}) : helper));
+  if (stack1 != null) { buffer += stack1; }
+  buffer += "</td>\n<td>";
+  stack1 = ((helper = (helper = helpers.paramType || (depth0 != null ? depth0.paramType : depth0)) != null ? helper : helperMissing),(typeof helper === functionType ? helper.call(depth0, {"name":"paramType","hash":{},"data":data}) : helper));
+  if (stack1 != null) { buffer += stack1; }
+  return buffer + "</td>\n<td><span class=\"model-signature\"></span></td>\n";
 },"useData":true});
 var OperationView,
   __extends = function(child, parent) { for (var key in parent) { if (__hasProp.call(parent, key)) child[key] = parent[key]; } function ctor() { this.constructor = child; } ctor.prototype = parent.prototype; child.prototype = new ctor(); child.__super__ = parent.prototype; return child; },
@@ -1635,68 +1670,6 @@
 
 })(Backbone.View);
 
-this["Handlebars"]["templates"]["param_readonly"] = Handlebars.template({"1":function(depth0,helpers,partials,data) {
-  var helper, functionType="function", helperMissing=helpers.helperMissing, escapeExpression=this.escapeExpression;
-  return "        <textarea class='body-textarea' readonly='readonly' name='"
-    + escapeExpression(((helper = (helper = helpers.name || (depth0 != null ? depth0.name : depth0)) != null ? helper : helperMissing),(typeof helper === functionType ? helper.call(depth0, {"name":"name","hash":{},"data":data}) : helper)))
-    + "'>"
-    + escapeExpression(((helper = (helper = helpers['default'] || (depth0 != null ? depth0['default'] : depth0)) != null ? helper : helperMissing),(typeof helper === functionType ? helper.call(depth0, {"name":"default","hash":{},"data":data}) : helper)))
-    + "</textarea>\n";
-},"3":function(depth0,helpers,partials,data) {
-  var stack1, buffer = "";
-  stack1 = helpers['if'].call(depth0, (depth0 != null ? depth0['default'] : depth0), {"name":"if","hash":{},"fn":this.program(4, data),"inverse":this.program(6, data),"data":data});
-  if (stack1 != null) { buffer += stack1; }
-  return buffer;
-},"4":function(depth0,helpers,partials,data) {
-  var helper, functionType="function", helperMissing=helpers.helperMissing, escapeExpression=this.escapeExpression;
-  return "            "
-    + escapeExpression(((helper = (helper = helpers['default'] || (depth0 != null ? depth0['default'] : depth0)) != null ? helper : helperMissing),(typeof helper === functionType ? helper.call(depth0, {"name":"default","hash":{},"data":data}) : helper)))
-    + "\n";
-},"6":function(depth0,helpers,partials,data) {
-  return "            (empty)\n";
-  },"compiler":[6,">= 2.0.0-beta.1"],"main":function(depth0,helpers,partials,data) {
-  var stack1, helper, functionType="function", helperMissing=helpers.helperMissing, escapeExpression=this.escapeExpression, buffer = "<td class='code'>"
-    + escapeExpression(((helper = (helper = helpers.name || (depth0 != null ? depth0.name : depth0)) != null ? helper : helperMissing),(typeof helper === functionType ? helper.call(depth0, {"name":"name","hash":{},"data":data}) : helper)))
-    + "</td>\n<td>\n";
-  stack1 = helpers['if'].call(depth0, (depth0 != null ? depth0.isBody : depth0), {"name":"if","hash":{},"fn":this.program(1, data),"inverse":this.program(3, data),"data":data});
-  if (stack1 != null) { buffer += stack1; }
-  buffer += "</td>\n<td class=\"markdown\">";
-  stack1 = ((helper = (helper = helpers.description || (depth0 != null ? depth0.description : depth0)) != null ? helper : helperMissing),(typeof helper === functionType ? helper.call(depth0, {"name":"description","hash":{},"data":data}) : helper));
-  if (stack1 != null) { buffer += stack1; }
-  buffer += "</td>\n<td>";
-  stack1 = ((helper = (helper = helpers.paramType || (depth0 != null ? depth0.paramType : depth0)) != null ? helper : helperMissing),(typeof helper === functionType ? helper.call(depth0, {"name":"paramType","hash":{},"data":data}) : helper));
-  if (stack1 != null) { buffer += stack1; }
-  return buffer + "</td>\n<td><span class=\"model-signature\"></span></td>\n";
-},"useData":true});
-var ParameterContentTypeView,
-  __extends = function(child, parent) { for (var key in parent) { if (__hasProp.call(parent, key)) child[key] = parent[key]; } function ctor() { this.constructor = child; } ctor.prototype = parent.prototype; child.prototype = new ctor(); child.__super__ = parent.prototype; return child; },
-  __hasProp = {}.hasOwnProperty;
-
-ParameterContentTypeView = (function(_super) {
-  __extends(ParameterContentTypeView, _super);
-
-  function ParameterContentTypeView() {
-    return ParameterContentTypeView.__super__.constructor.apply(this, arguments);
-  }
-
-  ParameterContentTypeView.prototype.initialize = function() {};
-
-  ParameterContentTypeView.prototype.render = function() {
-    var template;
-    template = this.template();
-    $(this.el).html(template(this.model));
-    $('label[for=parameterContentType]', $(this.el)).text('Parameter content type:');
-    return this;
-  };
-
-  ParameterContentTypeView.prototype.template = function() {
-    return Handlebars.templates.parameter_content_type;
-  };
-
-  return ParameterContentTypeView;
-
-})(Backbone.View);
-
 this["Handlebars"]["templates"]["param_readonly_required"] = Handlebars.template({"1":function(depth0,helpers,partials,data) {
   var helper, functionType="function", helperMissing=helpers.helperMissing, escapeExpression=this.escapeExpression;
   return "        <textarea class='body-textarea'  readonly='readonly' placeholder='(required)' name='"
@@ -1730,112 +1703,32 @@
   if (stack1 != null) { buffer += stack1; }
   return buffer + "</td>\n<td><span class=\"model-signature\"></span></td>\n";
 },"useData":true});
-var ParameterView,
+var ParameterContentTypeView,
   __extends = function(child, parent) { for (var key in parent) { if (__hasProp.call(parent, key)) child[key] = parent[key]; } function ctor() { this.constructor = child; } ctor.prototype = parent.prototype; child.prototype = new ctor(); child.__super__ = parent.prototype; return child; },
   __hasProp = {}.hasOwnProperty;
 
-ParameterView = (function(_super) {
-  __extends(ParameterView, _super);
-
-  function ParameterView() {
-    return ParameterView.__super__.constructor.apply(this, arguments);
+ParameterContentTypeView = (function(_super) {
+  __extends(ParameterContentTypeView, _super);
+
+  function ParameterContentTypeView() {
+    return ParameterContentTypeView.__super__.constructor.apply(this, arguments);
   }
 
-  ParameterView.prototype.initialize = function() {
-    return Handlebars.registerHelper('isArray', function(param, opts) {
-      if (param.type.toLowerCase() === 'array' || param.allowMultiple) {
-        return opts.fn(this);
-      } else {
-        return opts.inverse(this);
-      }
-    });
-  };
-
-  ParameterView.prototype.render = function() {
-    var contentTypeModel, isParam, parameterContentTypeView, ref, responseContentTypeView, schema, signatureModel, signatureView, template, type;
-    type = this.model.type || this.model.dataType;
-    if (typeof type === 'undefined') {
-      schema = this.model.schema;
-      if (schema && schema['$ref']) {
-        ref = schema['$ref'];
-        if (ref.indexOf('#/definitions/') === 0) {
-          type = ref.substring('#/definitions/'.length);
-        } else {
-          type = ref;
-        }
-      }
-    }
-    this.model.type = type;
-    this.model.paramType = this.model["in"] || this.model.paramType;
-    if (this.model.paramType === 'body') {
-      this.model.isBody = true;
-    }
-    if (type && type.toLowerCase() === 'file') {
-      this.model.isFile = true;
-    }
-    this.model["default"] = this.model["default"] || this.model.defaultValue;
-    if (this.model.allowableValues) {
-      this.model.isList = true;
-    }
+  ParameterContentTypeView.prototype.initialize = function() {};
+
+  ParameterContentTypeView.prototype.render = function() {
+    var template;
     template = this.template();
     $(this.el).html(template(this.model));
-    signatureModel = {
-      sampleJSON: this.model.sampleJSON,
-      isParam: true,
-      signature: this.model.signature
-    };
-    if (this.model.sampleJSON) {
-      signatureView = new SignatureView({
-        model: signatureModel,
-        tagName: 'div'
-      });
-      $('.model-signature', $(this.el)).append(signatureView.render().el);
-    } else {
-      $('.model-signature', $(this.el)).html(this.model.signature);
-    }
-    isParam = false;
-    if (this.model.isBody) {
-      isParam = true;
-    }
-    contentTypeModel = {
-      isParam: isParam
-    };
-    contentTypeModel.consumes = this.model.consumes;
-    if (isParam) {
-      parameterContentTypeView = new ParameterContentTypeView({
-        model: contentTypeModel
-      });
-      $('.parameter-content-type', $(this.el)).append(parameterContentTypeView.render().el);
-    } else {
-      responseContentTypeView = new ResponseContentTypeView({
-        model: contentTypeModel
-      });
-      $('.response-content-type', $(this.el)).append(responseContentTypeView.render().el);
-    }
+    $('label[for=parameterContentType]', $(this.el)).text('Parameter content type:');
     return this;
   };
 
-  ParameterView.prototype.template = function() {
-    if (this.model.isList) {
-      return Handlebars.templates.param_list;
-    } else {
-      if (this.options.readOnly) {
-        if (this.model.required) {
-          return Handlebars.templates.param_readonly_required;
-        } else {
-          return Handlebars.templates.param_readonly;
-        }
-      } else {
-        if (this.model.required) {
-          return Handlebars.templates.param_required;
-        } else {
-          return Handlebars.templates.param;
-        }
-      }
-    }
-  };
-
-  return ParameterView;
+  ParameterContentTypeView.prototype.template = function() {
+    return Handlebars.templates.parameter_content_type;
+  };
+
+  return ParameterContentTypeView;
 
 })(Backbone.View);
 
@@ -1907,6 +1800,136 @@
   if (stack1 != null) { buffer += stack1; }
   return buffer + "</td>\n<td><span class=\"model-signature\"></span></td>\n";
 },"useData":true});
+var ParameterView,
+  __extends = function(child, parent) { for (var key in parent) { if (__hasProp.call(parent, key)) child[key] = parent[key]; } function ctor() { this.constructor = child; } ctor.prototype = parent.prototype; child.prototype = new ctor(); child.__super__ = parent.prototype; return child; },
+  __hasProp = {}.hasOwnProperty;
+
+ParameterView = (function(_super) {
+  __extends(ParameterView, _super);
+
+  function ParameterView() {
+    return ParameterView.__super__.constructor.apply(this, arguments);
+  }
+
+  ParameterView.prototype.initialize = function() {
+    return Handlebars.registerHelper('isArray', function(param, opts) {
+      if (param.type.toLowerCase() === 'array' || param.allowMultiple) {
+        return opts.fn(this);
+      } else {
+        return opts.inverse(this);
+      }
+    });
+  };
+
+  ParameterView.prototype.render = function() {
+    var contentTypeModel, isParam, parameterContentTypeView, ref, responseContentTypeView, schema, signatureModel, signatureView, template, type;
+    type = this.model.type || this.model.dataType;
+    if (typeof type === 'undefined') {
+      schema = this.model.schema;
+      if (schema && schema['$ref']) {
+        ref = schema['$ref'];
+        if (ref.indexOf('#/definitions/') === 0) {
+          type = ref.substring('#/definitions/'.length);
+        } else {
+          type = ref;
+        }
+      }
+    }
+    this.model.type = type;
+    this.model.paramType = this.model["in"] || this.model.paramType;
+    if (this.model.paramType === 'body') {
+      this.model.isBody = true;
+    }
+    if (type && type.toLowerCase() === 'file') {
+      this.model.isFile = true;
+    }
+    this.model["default"] = this.model["default"] || this.model.defaultValue;
+    if (this.model.allowableValues) {
+      this.model.isList = true;
+    }
+    template = this.template();
+    $(this.el).html(template(this.model));
+    signatureModel = {
+      sampleJSON: this.model.sampleJSON,
+      isParam: true,
+      signature: this.model.signature
+    };
+    if (this.model.sampleJSON) {
+      signatureView = new SignatureView({
+        model: signatureModel,
+        tagName: 'div'
+      });
+      $('.model-signature', $(this.el)).append(signatureView.render().el);
+    } else {
+      $('.model-signature', $(this.el)).html(this.model.signature);
+    }
+    isParam = false;
+    if (this.model.isBody) {
+      isParam = true;
+    }
+    contentTypeModel = {
+      isParam: isParam
+    };
+    contentTypeModel.consumes = this.model.consumes;
+    if (isParam) {
+      parameterContentTypeView = new ParameterContentTypeView({
+        model: contentTypeModel
+      });
+      $('.parameter-content-type', $(this.el)).append(parameterContentTypeView.render().el);
+    } else {
+      responseContentTypeView = new ResponseContentTypeView({
+        model: contentTypeModel
+      });
+      $('.response-content-type', $(this.el)).append(responseContentTypeView.render().el);
+    }
+    return this;
+  };
+
+  ParameterView.prototype.template = function() {
+    if (this.model.isList) {
+      return Handlebars.templates.param_list;
+    } else {
+      if (this.options.readOnly) {
+        if (this.model.required) {
+          return Handlebars.templates.param_readonly_required;
+        } else {
+          return Handlebars.templates.param_readonly;
+        }
+      } else {
+        if (this.model.required) {
+          return Handlebars.templates.param_required;
+        } else {
+          return Handlebars.templates.param;
+        }
+      }
+    }
+  };
+
+  return ParameterView;
+
+})(Backbone.View);
+
+this["Handlebars"]["templates"]["parameter_content_type"] = Handlebars.template({"1":function(depth0,helpers,partials,data) {
+  var stack1, buffer = "";
+  stack1 = helpers.each.call(depth0, (depth0 != null ? depth0.consumes : depth0), {"name":"each","hash":{},"fn":this.program(2, data),"inverse":this.noop,"data":data});
+  if (stack1 != null) { buffer += stack1; }
+  return buffer;
+},"2":function(depth0,helpers,partials,data) {
+  var stack1, lambda=this.lambda, buffer = "  <option value=\"";
+  stack1 = lambda(depth0, depth0);
+  if (stack1 != null) { buffer += stack1; }
+  buffer += "\">";
+  stack1 = lambda(depth0, depth0);
+  if (stack1 != null) { buffer += stack1; }
+  return buffer + "</option>\n";
+},"4":function(depth0,helpers,partials,data) {
+  return "  <option value=\"application/json\">application/json</option>\n";
+  },"compiler":[6,">= 2.0.0-beta.1"],"main":function(depth0,helpers,partials,data) {
+  var stack1, buffer = "<label for=\"parameterContentType\"></label>\n<select name=\"parameterContentType\">\n";
+  stack1 = helpers['if'].call(depth0, (depth0 != null ? depth0.consumes : depth0), {"name":"if","hash":{},"fn":this.program(1, data),"inverse":this.program(4, data),"data":data});
+  if (stack1 != null) { buffer += stack1; }
+  return buffer + "</select>\n";
+},"useData":true});
 var ResourceView,
   __extends = function(child, parent) { for (var key in parent) { if (__hasProp.call(parent, key)) child[key] = parent[key]; } function ctor() { this.constructor = child; } ctor.prototype = parent.prototype; child.prototype = new ctor(); child.__super__ = parent.prototype; return child; },
   __hasProp = {}.hasOwnProperty;
@@ -1975,56 +1998,6 @@
   };
 
   return ResourceView;
-
-})(Backbone.View);
-
-this["Handlebars"]["templates"]["parameter_content_type"] = Handlebars.template({"1":function(depth0,helpers,partials,data) {
-  var stack1, buffer = "";
-  stack1 = helpers.each.call(depth0, (depth0 != null ? depth0.consumes : depth0), {"name":"each","hash":{},"fn":this.program(2, data),"inverse":this.noop,"data":data});
-  if (stack1 != null) { buffer += stack1; }
-  return buffer;
-},"2":function(depth0,helpers,partials,data) {
-  var stack1, lambda=this.lambda, buffer = "  <option value=\"";
-  stack1 = lambda(depth0, depth0);
-  if (stack1 != null) { buffer += stack1; }
-  buffer += "\">";
-  stack1 = lambda(depth0, depth0);
-  if (stack1 != null) { buffer += stack1; }
-  return buffer + "</option>\n";
-},"4":function(depth0,helpers,partials,data) {
-  return "  <option value=\"application/json\">application/json</option>\n";
-  },"compiler":[6,">= 2.0.0-beta.1"],"main":function(depth0,helpers,partials,data) {
-  var stack1, buffer = "<label for=\"parameterContentType\"></label>\n<select name=\"parameterContentType\">\n";
-  stack1 = helpers['if'].call(depth0, (depth0 != null ? depth0.consumes : depth0), {"name":"if","hash":{},"fn":this.program(1, data),"inverse":this.program(4, data),"data":data});
-  if (stack1 != null) { buffer += stack1; }
-  return buffer + "</select>\n";
-},"useData":true});
-var ResponseContentTypeView,
-  __extends = function(child, parent) { for (var key in parent) { if (__hasProp.call(parent, key)) child[key] = parent[key]; } function ctor() { this.constructor = child; } ctor.prototype = parent.prototype; child.prototype = new ctor(); child.__super__ = parent.prototype; return child; },
-  __hasProp = {}.hasOwnProperty;
-
-ResponseContentTypeView = (function(_super) {
-  __extends(ResponseContentTypeView, _super);
-
-  function ResponseContentTypeView() {
-    return ResponseContentTypeView.__super__.constructor.apply(this, arguments);
-  }
-
-  ResponseContentTypeView.prototype.initialize = function() {};
-
-  ResponseContentTypeView.prototype.render = function() {
-    var template;
-    template = this.template();
-    $(this.el).html(template(this.model));
-    $('label[for=responseContentType]', $(this.el)).text('Response Content Type');
-    return this;
-  };
-
-  ResponseContentTypeView.prototype.template = function() {
-    return Handlebars.templates.response_content_type;
-  };
-
-  return ResponseContentTypeView;
 
 })(Backbone.View);
 
@@ -2066,6 +2039,56 @@
     + escapeExpression(((helper = (helper = helpers.id || (depth0 != null ? depth0.id : depth0)) != null ? helper : helperMissing),(typeof helper === functionType ? helper.call(depth0, {"name":"id","hash":{},"data":data}) : helper)))
     + "_endpoint_list' style='display:none'>\n\n</ul>\n";
 },"useData":true});
+var ResponseContentTypeView,
+  __extends = function(child, parent) { for (var key in parent) { if (__hasProp.call(parent, key)) child[key] = parent[key]; } function ctor() { this.constructor = child; } ctor.prototype = parent.prototype; child.prototype = new ctor(); child.__super__ = parent.prototype; return child; },
+  __hasProp = {}.hasOwnProperty;
+
+ResponseContentTypeView = (function(_super) {
+  __extends(ResponseContentTypeView, _super);
+
+  function ResponseContentTypeView() {
+    return ResponseContentTypeView.__super__.constructor.apply(this, arguments);
+  }
+
+  ResponseContentTypeView.prototype.initialize = function() {};
+
+  ResponseContentTypeView.prototype.render = function() {
+    var template;
+    template = this.template();
+    $(this.el).html(template(this.model));
+    $('label[for=responseContentType]', $(this.el)).text('Response Content Type');
+    return this;
+  };
+
+  ResponseContentTypeView.prototype.template = function() {
+    return Handlebars.templates.response_content_type;
+  };
+
+  return ResponseContentTypeView;
+
+})(Backbone.View);
+
+this["Handlebars"]["templates"]["response_content_type"] = Handlebars.template({"1":function(depth0,helpers,partials,data) {
+  var stack1, buffer = "";
+  stack1 = helpers.each.call(depth0, (depth0 != null ? depth0.produces : depth0), {"name":"each","hash":{},"fn":this.program(2, data),"inverse":this.noop,"data":data});
+  if (stack1 != null) { buffer += stack1; }
+  return buffer;
+},"2":function(depth0,helpers,partials,data) {
+  var stack1, lambda=this.lambda, buffer = "  <option value=\"";
+  stack1 = lambda(depth0, depth0);
+  if (stack1 != null) { buffer += stack1; }
+  buffer += "\">";
+  stack1 = lambda(depth0, depth0);
+  if (stack1 != null) { buffer += stack1; }
+  return buffer + "</option>\n";
+},"4":function(depth0,helpers,partials,data) {
+  return "  <option value=\"application/json\">application/json</option>\n";
+  },"compiler":[6,">= 2.0.0-beta.1"],"main":function(depth0,helpers,partials,data) {
+  var stack1, buffer = "<label for=\"responseContentType\"></label>\n<select name=\"responseContentType\">\n";
+  stack1 = helpers['if'].call(depth0, (depth0 != null ? depth0.produces : depth0), {"name":"if","hash":{},"fn":this.program(1, data),"inverse":this.program(4, data),"data":data});
+  if (stack1 != null) { buffer += stack1; }
+  return buffer + "</select>\n";
+},"useData":true});
 var SignatureView,
   __extends = function(child, parent) { for (var key in parent) { if (__hasProp.call(parent, key)) child[key] = parent[key]; } function ctor() { this.constructor = child; } ctor.prototype = parent.prototype; child.prototype = new ctor(); child.__super__ = parent.prototype; return child; },
   __hasProp = {}.hasOwnProperty;
@@ -2138,26 +2161,13 @@
 
 })(Backbone.View);
 
-this["Handlebars"]["templates"]["response_content_type"] = Handlebars.template({"1":function(depth0,helpers,partials,data) {
-  var stack1, buffer = "";
-  stack1 = helpers.each.call(depth0, (depth0 != null ? depth0.produces : depth0), {"name":"each","hash":{},"fn":this.program(2, data),"inverse":this.noop,"data":data});
-  if (stack1 != null) { buffer += stack1; }
-  return buffer;
-},"2":function(depth0,helpers,partials,data) {
-  var stack1, lambda=this.lambda, buffer = "  <option value=\"";
-  stack1 = lambda(depth0, depth0);
-  if (stack1 != null) { buffer += stack1; }
-  buffer += "\">";
-  stack1 = lambda(depth0, depth0);
-  if (stack1 != null) { buffer += stack1; }
-  return buffer + "</option>\n";
-},"4":function(depth0,helpers,partials,data) {
-  return "  <option value=\"application/json\">application/json</option>\n";
-  },"compiler":[6,">= 2.0.0-beta.1"],"main":function(depth0,helpers,partials,data) {
-  var stack1, buffer = "<label for=\"responseContentType\"></label>\n<select name=\"responseContentType\">\n";
-  stack1 = helpers['if'].call(depth0, (depth0 != null ? depth0.produces : depth0), {"name":"if","hash":{},"fn":this.program(1, data),"inverse":this.program(4, data),"data":data});
-  if (stack1 != null) { buffer += stack1; }
-  return buffer + "</select>\n";
+this["Handlebars"]["templates"]["signature"] = Handlebars.template({"compiler":[6,">= 2.0.0-beta.1"],"main":function(depth0,helpers,partials,data) {
+  var stack1, helper, functionType="function", helperMissing=helpers.helperMissing, escapeExpression=this.escapeExpression, buffer = "<div>\n<ul class=\"signature-nav\">\n  <li><a class=\"description-link\" href=\"#\">Model</a></li>\n  <li><a class=\"snippet-link\" href=\"#\">Model Schema</a></li>\n</ul>\n<div>\n\n<div class=\"signature-container\">\n  <div class=\"description\">\n    ";
+  stack1 = ((helper = (helper = helpers.signature || (depth0 != null ? depth0.signature : depth0)) != null ? helper : helperMissing),(typeof helper === functionType ? helper.call(depth0, {"name":"signature","hash":{},"data":data}) : helper));
+  if (stack1 != null) { buffer += stack1; }
+  return buffer + "\n  </div>\n\n  <div class=\"snippet\">\n    <pre><code>"
+    + escapeExpression(((helper = (helper = helpers.sampleJSON || (depth0 != null ? depth0.sampleJSON : depth0)) != null ? helper : helperMissing),(typeof helper === functionType ? helper.call(depth0, {"name":"sampleJSON","hash":{},"data":data}) : helper)))
+    + "</code></pre>\n    <small class=\"notice\"></small>\n  </div>\n</div>\n\n";
 },"useData":true});
 var StatusCodeView,
   __extends = function(child, parent) { for (var key in parent) { if (__hasProp.call(parent, key)) child[key] = parent[key]; } function ctor() { this.constructor = child; } ctor.prototype = parent.prototype; child.prototype = new ctor(); child.__super__ = parent.prototype; return child; },
@@ -2201,14 +2211,6 @@
 
 })(Backbone.View);
 
-this["Handlebars"]["templates"]["signature"] = Handlebars.template({"compiler":[6,">= 2.0.0-beta.1"],"main":function(depth0,helpers,partials,data) {
-  var stack1, helper, functionType="function", helperMissing=helpers.helperMissing, escapeExpression=this.escapeExpression, buffer = "<div>\n<ul class=\"signature-nav\">\n  <li><a class=\"description-link\" href=\"#\">Model</a></li>\n  <li><a class=\"snippet-link\" href=\"#\">Model Schema</a></li>\n</ul>\n<div>\n\n<div class=\"signature-container\">\n  <div class=\"description\">\n    ";
-  stack1 = ((helper = (helper = helpers.signature || (depth0 != null ? depth0.signature : depth0)) != null ? helper : helperMissing),(typeof helper === functionType ? helper.call(depth0, {"name":"signature","hash":{},"data":data}) : helper));
-  if (stack1 != null) { buffer += stack1; }
-  return buffer + "\n  </div>\n\n  <div class=\"snippet\">\n    <pre><code>"
-    + escapeExpression(((helper = (helper = helpers.sampleJSON || (depth0 != null ? depth0.sampleJSON : depth0)) != null ? helper : helperMissing),(typeof helper === functionType ? helper.call(depth0, {"name":"sampleJSON","hash":{},"data":data}) : helper)))
-    + "</code></pre>\n    <small class=\"notice\"></small>\n  </div>\n</div>\n\n";
-},"useData":true});
 this["Handlebars"]["templates"]["status_code"] = Handlebars.template({"compiler":[6,">= 2.0.0-beta.1"],"main":function(depth0,helpers,partials,data) {
   var stack1, helper, functionType="function", helperMissing=helpers.helperMissing, escapeExpression=this.escapeExpression, buffer = "<td width='15%' class='code'>"
     + escapeExpression(((helper = (helper = helpers.code || (depth0 != null ? depth0.code : depth0)) != null ? helper : helperMissing),(typeof helper === functionType ? helper.call(depth0, {"name":"code","hash":{},"data":data}) : helper)))
