--- conflicted
+++ resolved
@@ -1,186 +1,186 @@
-$(function() {
-
-	// Helper function for vertically aligning DOM elements
-	// http://www.seodenver.com/simple-vertical-align-plugin-for-jquery/
-	$.fn.vAlign = function() {
-		return this.each(function(i){
-		var ah = $(this).height();
-		var ph = $(this).parent().height();
-		var mh = (ph - ah) / 2;
-		$(this).css('margin-top', mh);
-		});
-	};
-
-	$.fn.stretchFormtasticInputWidthToParent = function() {
-		return this.each(function(i){
-		var p_width = $(this).closest("form").innerWidth();
-		var p_padding = parseInt($(this).closest("form").css('padding-left') ,10) + parseInt($(this).closest("form").css('padding-right'), 10);
-		var this_padding = parseInt($(this).css('padding-left'), 10) + parseInt($(this).css('padding-right'), 10);
-		$(this).css('width', p_width - p_padding - this_padding);
-		});
-	};
-
-	$('form.formtastic li.string input, form.formtastic textarea').stretchFormtasticInputWidthToParent();
-
-	// Vertically center these paragraphs
-	// Parent may need a min-height for this to work..
-	$('ul.downplayed li div.content p').vAlign();
-
-	// When a sandbox form is submitted..
-	$("form.sandbox").submit(function(){
-
-		var error_free = true;
-
-		// Cycle through the forms required inputs
- 		$(this).find("input.required").each(function() {
-
-			// Remove any existing error styles from the input
-			$(this).removeClass('error');
-
-			// Tack the error style on if the input is empty..
-			if ($(this).val() == '') {
-				$(this).addClass('error');
-				$(this).wiggle();
-				error_free = false;
-			}
-
-		});
-
-		return error_free;
-	});
-
-});
-
-function clippyCopiedCallback(a) {
-  $('#api_key_copied').fadeIn().delay(1000).fadeOut();
-
-  // var b = $("#clippy_tooltip_" + a);
-  // b.length != 0 && (b.attr("title", "copied!").trigger("tipsy.reload"), setTimeout(function() {
-  //   b.attr("title", "copy to clipboard")
-  // },
-  // 500))
-}
-
-// Logging function that accounts for browsers that don't have window.console
-log = function(){
-  log.history = log.history || [];
-  log.history.push(arguments);
-  if(this.console){
-    console.log( Array.prototype.slice.call(arguments)[0] );
-  }
-};
-
-// Handle browsers that do console incorrectly (IE9 and below, see http://stackoverflow.com/a/5539378/7913)
-if (Function.prototype.bind && console && typeof console.log == "object") {
-    [
-      "log","info","warn","error","assert","dir","clear","profile","profileEnd"
-    ].forEach(function (method) {
-        console[method] = this.bind(console[method], console);
-    }, Function.prototype.call);
-}
-
-var Docs = {
-
-	shebang: function() {
-
-		// If shebang has an operation nickname in it..
-		// e.g. /docs/#!/words/get_search
-		var fragments = $.param.fragment().split('/');
-		fragments.shift(); // get rid of the bang
-
-		switch (fragments.length) {
-			case 1:
-				// Expand all operations for the resource and scroll to it
-				var dom_id = 'resource_' + fragments[0];
-
-				Docs.expandEndpointListForResource(fragments[0]);
-				$("#"+dom_id).slideto({highlight: false});
-				break;
-			case 2:
-				// Refer to the endpoint DOM element, e.g. #words_get_search
-
-        // Expand Resource
-        Docs.expandEndpointListForResource(fragments[0]);
-        $("#"+dom_id).slideto({highlight: false});
-
-        // Expand operation
-				var li_dom_id = fragments.join('_');
-				var li_content_dom_id = li_dom_id + "_content";
-
-
-				Docs.expandOperation($('#'+li_content_dom_id));
-				$('#'+li_dom_id).slideto({highlight: false});
-				break;
-		}
-
-	},
-
-	toggleEndpointListForResource: function(resource) {
-		var elem = $('li#resource_' + Docs.escapeResourceName(resource) + ' ul.endpoints');
-		if (elem.is(':visible')) {
-			Docs.collapseEndpointListForResource(resource);
-		} else {
-			Docs.expandEndpointListForResource(resource);
-		}
-	},
-
-	// Expand resource
-	expandEndpointListForResource: function(resource) {
-		var resource = Docs.escapeResourceName(resource);
-		if (resource == '') {
-			$('.resource ul.endpoints').slideDown();
-			return;
-		}
-		
-		$('li#resource_' + resource).addClass('active');
-
-		var elem = $('li#resource_' + resource + ' ul.endpoints');
-		elem.slideDown();
-	},
-
-	// Collapse resource and mark as explicitly closed
-	collapseEndpointListForResource: function(resource) {
-		var resource = Docs.escapeResourceName(resource);
-		$('li#resource_' + resource).removeClass('active');
-
-		var elem = $('li#resource_' + resource + ' ul.endpoints');
-		elem.slideUp();
-	},
-
-	expandOperationsForResource: function(resource) {
-		// Make sure the resource container is open..
-		Docs.expandEndpointListForResource(resource);
-		
-		if (resource == '') {
-			$('.resource ul.endpoints li.operation div.content').slideDown();
-			return;
-		}
-
-		$('li#resource_' + Docs.escapeResourceName(resource) + ' li.operation div.content').each(function() {
-			Docs.expandOperation($(this));
-		});
-	},
-
-	collapseOperationsForResource: function(resource) {
-		// Make sure the resource container is open..
-		Docs.expandEndpointListForResource(resource);
-
-		$('li#resource_' + Docs.escapeResourceName(resource) + ' li.operation div.content').each(function() {
-			Docs.collapseOperation($(this));
-		});
-	},
-
-	escapeResourceName: function(resource) {
-		return resource.replace(/[!"#$%&'()*+,.\/:;<=>?@\[\\\]\^`{|}~]/g, "\\$&");
-	},
-
-	expandOperation: function(elem) {
-		elem.slideDown();
-	},
-
-	collapseOperation: function(elem) {
-		elem.slideUp();
-	}
+$(function() {
+
+	// Helper function for vertically aligning DOM elements
+	// http://www.seodenver.com/simple-vertical-align-plugin-for-jquery/
+	$.fn.vAlign = function() {
+		return this.each(function(i){
+		var ah = $(this).height();
+		var ph = $(this).parent().height();
+		var mh = (ph - ah) / 2;
+		$(this).css('margin-top', mh);
+		});
+	};
+
+	$.fn.stretchFormtasticInputWidthToParent = function() {
+		return this.each(function(i){
+		var p_width = $(this).closest("form").innerWidth();
+		var p_padding = parseInt($(this).closest("form").css('padding-left') ,10) + parseInt($(this).closest("form").css('padding-right'), 10);
+		var this_padding = parseInt($(this).css('padding-left'), 10) + parseInt($(this).css('padding-right'), 10);
+		$(this).css('width', p_width - p_padding - this_padding);
+		});
+	};
+
+	$('form.formtastic li.string input, form.formtastic textarea').stretchFormtasticInputWidthToParent();
+
+	// Vertically center these paragraphs
+	// Parent may need a min-height for this to work..
+	$('ul.downplayed li div.content p').vAlign();
+
+	// When a sandbox form is submitted..
+	$("form.sandbox").submit(function(){
+
+		var error_free = true;
+
+		// Cycle through the forms required inputs
+ 		$(this).find("input.required").each(function() {
+
+			// Remove any existing error styles from the input
+			$(this).removeClass('error');
+
+			// Tack the error style on if the input is empty..
+			if ($(this).val() == '') {
+				$(this).addClass('error');
+				$(this).wiggle();
+				error_free = false;
+			}
+
+		});
+
+		return error_free;
+	});
+
+});
+
+function clippyCopiedCallback(a) {
+  $('#api_key_copied').fadeIn().delay(1000).fadeOut();
+
+  // var b = $("#clippy_tooltip_" + a);
+  // b.length != 0 && (b.attr("title", "copied!").trigger("tipsy.reload"), setTimeout(function() {
+  //   b.attr("title", "copy to clipboard")
+  // },
+  // 500))
+}
+
+// Logging function that accounts for browsers that don't have window.console
+log = function(){
+  log.history = log.history || [];
+  log.history.push(arguments);
+  if(this.console){
+    console.log( Array.prototype.slice.call(arguments)[0] );
+  }
+};
+
+// Handle browsers that do console incorrectly (IE9 and below, see http://stackoverflow.com/a/5539378/7913)
+if (Function.prototype.bind && console && typeof console.log == "object") {
+    [
+      "log","info","warn","error","assert","dir","clear","profile","profileEnd"
+    ].forEach(function (method) {
+        console[method] = this.bind(console[method], console);
+    }, Function.prototype.call);
+}
+
+var Docs = {
+
+	shebang: function() {
+
+		// If shebang has an operation nickname in it..
+		// e.g. /docs/#!/words/get_search
+		var fragments = $.param.fragment().split('/');
+		fragments.shift(); // get rid of the bang
+
+		switch (fragments.length) {
+			case 1:
+				// Expand all operations for the resource and scroll to it
+				var dom_id = 'resource_' + fragments[0];
+
+				Docs.expandEndpointListForResource(fragments[0]);
+				$("#"+dom_id).slideto({highlight: false});
+				break;
+			case 2:
+				// Refer to the endpoint DOM element, e.g. #words_get_search
+
+        // Expand Resource
+        Docs.expandEndpointListForResource(fragments[0]);
+        $("#"+dom_id).slideto({highlight: false});
+
+        // Expand operation
+				var li_dom_id = fragments.join('_');
+				var li_content_dom_id = li_dom_id + "_content";
+
+
+				Docs.expandOperation($('#'+li_content_dom_id));
+				$('#'+li_dom_id).slideto({highlight: false});
+				break;
+		}
+
+	},
+
+	toggleEndpointListForResource: function(resource) {
+		var elem = $('li#resource_' + Docs.escapeResourceName(resource) + ' ul.endpoints');
+		if (elem.is(':visible')) {
+			Docs.collapseEndpointListForResource(resource);
+		} else {
+			Docs.expandEndpointListForResource(resource);
+		}
+	},
+
+	// Expand resource
+	expandEndpointListForResource: function(resource) {
+		var resource = Docs.escapeResourceName(resource);
+		if (resource == '') {
+			$('.resource ul.endpoints').slideDown();
+			return;
+		}
+		
+		$('li#resource_' + resource).addClass('active');
+
+		var elem = $('li#resource_' + resource + ' ul.endpoints');
+		elem.slideDown();
+	},
+
+	// Collapse resource and mark as explicitly closed
+	collapseEndpointListForResource: function(resource) {
+		var resource = Docs.escapeResourceName(resource);
+		$('li#resource_' + resource).removeClass('active');
+
+		var elem = $('li#resource_' + resource + ' ul.endpoints');
+		elem.slideUp();
+	},
+
+	expandOperationsForResource: function(resource) {
+		// Make sure the resource container is open..
+		Docs.expandEndpointListForResource(resource);
+		
+		if (resource == '') {
+			$('.resource ul.endpoints li.operation div.content').slideDown();
+			return;
+		}
+
+		$('li#resource_' + Docs.escapeResourceName(resource) + ' li.operation div.content').each(function() {
+			Docs.expandOperation($(this));
+		});
+	},
+
+	collapseOperationsForResource: function(resource) {
+		// Make sure the resource container is open..
+		Docs.expandEndpointListForResource(resource);
+
+		$('li#resource_' + Docs.escapeResourceName(resource) + ' li.operation div.content').each(function() {
+			Docs.collapseOperation($(this));
+		});
+	},
+
+	escapeResourceName: function(resource) {
+		return resource.replace(/[!"#$%&'()*+,.\/:;<=>?@\[\\\]\^`{|}~]/g, "\\$&");
+	},
+
+	expandOperation: function(elem) {
+		elem.slideDown();
+	},
+
+	collapseOperation: function(elem) {
+		elem.slideUp();
+	}
 };
 var SwaggerUi,
   __extends = function(child, parent) { for (var key in parent) { if (__hasProp.call(parent, key)) child[key] = parent[key]; } function ctor() { this.constructor = child; } ctor.prototype = parent.prototype; child.prototype = new ctor(); child.__super__ = parent.prototype; return child; },
@@ -703,7 +703,6 @@
   stack1 = helpers['if'].call(depth0, (depth0 != null ? depth0.deprecated : depth0), {"name":"if","hash":{},"fn":this.program(3, data),"inverse":this.noop,"data":data});
   if (stack1 != null) { buffer += stack1; }
   stack1 = helpers['if'].call(depth0, (depth0 != null ? depth0.description : depth0), {"name":"if","hash":{},"fn":this.program(5, data),"inverse":this.noop,"data":data});
-<<<<<<< HEAD
   if (stack1 != null) { buffer += stack1; }
   stack1 = ((helper = (helper = helpers.oauth || (depth0 != null ? depth0.oauth : depth0)) != null ? helper : helperMissing),(options={"name":"oauth","hash":{},"fn":this.program(7, data),"inverse":this.noop,"data":data}),(typeof helper === functionType ? helper.call(depth0, options) : helper));
   if (!helpers.oauth) { stack1 = blockHelperMissing.call(depth0, stack1, options); }
@@ -728,32 +727,6 @@
   if (stack1 != null) { buffer += stack1; }
   stack1 = helpers['if'].call(depth0, (depth0 != null ? depth0.isReadOnly : depth0), {"name":"if","hash":{},"fn":this.program(22, data),"inverse":this.program(24, data),"data":data});
   if (stack1 != null) { buffer += stack1; }
-=======
-  if (stack1 != null) { buffer += stack1; }
-  stack1 = ((helper = (helper = helpers.oauth || (depth0 != null ? depth0.oauth : depth0)) != null ? helper : helperMissing),(options={"name":"oauth","hash":{},"fn":this.program(7, data),"inverse":this.noop,"data":data}),(typeof helper === functionType ? helper.call(depth0, options) : helper));
-  if (!helpers.oauth) { stack1 = blockHelperMissing.call(depth0, stack1, options); }
-  if (stack1 != null) { buffer += stack1; }
-  buffer += "\n";
-  stack1 = helpers.each.call(depth0, (depth0 != null ? depth0.oauth : depth0), {"name":"each","hash":{},"fn":this.program(9, data),"inverse":this.noop,"data":data});
-  if (stack1 != null) { buffer += stack1; }
-  buffer += "        ";
-  stack1 = ((helper = (helper = helpers.oauth || (depth0 != null ? depth0.oauth : depth0)) != null ? helper : helperMissing),(options={"name":"oauth","hash":{},"fn":this.program(12, data),"inverse":this.noop,"data":data}),(typeof helper === functionType ? helper.call(depth0, options) : helper));
-  if (!helpers.oauth) { stack1 = blockHelperMissing.call(depth0, stack1, options); }
-  if (stack1 != null) { buffer += stack1; }
-  buffer += "\n";
-  stack1 = ((helper = (helper = helpers.oauth || (depth0 != null ? depth0.oauth : depth0)) != null ? helper : helperMissing),(options={"name":"oauth","hash":{},"fn":this.program(14, data),"inverse":this.noop,"data":data}),(typeof helper === functionType ? helper.call(depth0, options) : helper));
-  if (!helpers.oauth) { stack1 = blockHelperMissing.call(depth0, stack1, options); }
-  if (stack1 != null) { buffer += stack1; }
-  stack1 = helpers['if'].call(depth0, (depth0 != null ? depth0.type : depth0), {"name":"if","hash":{},"fn":this.program(16, data),"inverse":this.noop,"data":data});
-  if (stack1 != null) { buffer += stack1; }
-  buffer += "        <form accept-charset='UTF-8' class='sandbox'>\n          <div style='margin:0;padding:0;display:inline'></div>\n";
-  stack1 = helpers['if'].call(depth0, (depth0 != null ? depth0.parameters : depth0), {"name":"if","hash":{},"fn":this.program(18, data),"inverse":this.noop,"data":data});
-  if (stack1 != null) { buffer += stack1; }
-  stack1 = helpers['if'].call(depth0, (depth0 != null ? depth0.responseMessages : depth0), {"name":"if","hash":{},"fn":this.program(20, data),"inverse":this.noop,"data":data});
-  if (stack1 != null) { buffer += stack1; }
-  stack1 = helpers['if'].call(depth0, (depth0 != null ? depth0.isReadOnly : depth0), {"name":"if","hash":{},"fn":this.program(22, data),"inverse":this.program(24, data),"data":data});
-  if (stack1 != null) { buffer += stack1; }
->>>>>>> 1c0dc38d
   return buffer + "        </form>\n        <div class='response' style='display:none'>\n          <h4>Request URL</h4>\n          <div class='block request_url'></div>\n          <h4>Response Body</h4>\n          <div class='block response_body'></div>\n          <h4>Response Code</h4>\n          <div class='block response_code'></div>\n          <h4>Response Headers</h4>\n          <div class='block response_headers'></div>\n        </div>\n      </div>\n    </li>\n  </ul>\n";
 },"useData":true});
 var HeaderView,
@@ -842,11 +815,7 @@
     + escapeExpression(((helper = (helper = helpers.name || (depth0 != null ? depth0.name : depth0)) != null ? helper : helperMissing),(typeof helper === functionType ? helper.call(depth0, {"name":"name","hash":{},"data":data}) : helper)))
     + "'>"
     + escapeExpression(((helper = (helper = helpers['default'] || (depth0 != null ? depth0['default'] : depth0)) != null ? helper : helperMissing),(typeof helper === functionType ? helper.call(depth0, {"name":"default","hash":{},"data":data}) : helper)))
-<<<<<<< HEAD
     + "</textarea>\n        <br />\n        <div class=\"parameter-content-type\" />\n";
-=======
-    + "</textarea>\n";
->>>>>>> 1c0dc38d
 },"7":function(depth0,helpers,partials,data) {
   var helper, functionType="function", helperMissing=helpers.helperMissing, escapeExpression=this.escapeExpression;
   return "				<textarea class='body-textarea' name='"
@@ -1020,68 +989,6 @@
   },"3":function(depth0,helpers,partials,data) {
   return "";
 },"5":function(depth0,helpers,partials,data) {
-<<<<<<< HEAD
-=======
-  var stack1, buffer = "";
-  stack1 = helpers['if'].call(depth0, (depth0 != null ? depth0['default'] : depth0), {"name":"if","hash":{},"fn":this.program(3, data),"inverse":this.program(6, data),"data":data});
-  if (stack1 != null) { buffer += stack1; }
-  return buffer;
-},"6":function(depth0,helpers,partials,data) {
-  var stack1, helperMissing=helpers.helperMissing, buffer = "";
-  stack1 = ((helpers.isArray || (depth0 && depth0.isArray) || helperMissing).call(depth0, depth0, {"name":"isArray","hash":{},"fn":this.program(3, data),"inverse":this.program(7, data),"data":data}));
-  if (stack1 != null) { buffer += stack1; }
-  return buffer;
-},"7":function(depth0,helpers,partials,data) {
-  return "          <option selected=\"\" value=''></option>\n";
-  },"9":function(depth0,helpers,partials,data) {
-  var stack1, buffer = "";
-  stack1 = helpers['if'].call(depth0, (depth0 != null ? depth0.isDefault : depth0), {"name":"if","hash":{},"fn":this.program(10, data),"inverse":this.program(12, data),"data":data});
-  if (stack1 != null) { buffer += stack1; }
-  return buffer;
-},"10":function(depth0,helpers,partials,data) {
-  var helper, functionType="function", helperMissing=helpers.helperMissing, escapeExpression=this.escapeExpression;
-  return "        <option selected=\"\" value='"
-    + escapeExpression(((helper = (helper = helpers.value || (depth0 != null ? depth0.value : depth0)) != null ? helper : helperMissing),(typeof helper === functionType ? helper.call(depth0, {"name":"value","hash":{},"data":data}) : helper)))
-    + "'>"
-    + escapeExpression(((helper = (helper = helpers.value || (depth0 != null ? depth0.value : depth0)) != null ? helper : helperMissing),(typeof helper === functionType ? helper.call(depth0, {"name":"value","hash":{},"data":data}) : helper)))
-    + " (default)</option>\n";
-},"12":function(depth0,helpers,partials,data) {
-  var helper, functionType="function", helperMissing=helpers.helperMissing, escapeExpression=this.escapeExpression;
-  return "        <option value='"
-    + escapeExpression(((helper = (helper = helpers.value || (depth0 != null ? depth0.value : depth0)) != null ? helper : helperMissing),(typeof helper === functionType ? helper.call(depth0, {"name":"value","hash":{},"data":data}) : helper)))
-    + "'>"
-    + escapeExpression(((helper = (helper = helpers.value || (depth0 != null ? depth0.value : depth0)) != null ? helper : helperMissing),(typeof helper === functionType ? helper.call(depth0, {"name":"value","hash":{},"data":data}) : helper)))
-    + "</option>\n";
-},"compiler":[6,">= 2.0.0-beta.1"],"main":function(depth0,helpers,partials,data) {
-  var stack1, helper, functionType="function", helperMissing=helpers.helperMissing, escapeExpression=this.escapeExpression, buffer = "<td class='code'>"
-    + escapeExpression(((helper = (helper = helpers.name || (depth0 != null ? depth0.name : depth0)) != null ? helper : helperMissing),(typeof helper === functionType ? helper.call(depth0, {"name":"name","hash":{},"data":data}) : helper)))
-    + "</td>\n<td>\n  <select ";
-  stack1 = ((helpers.isArray || (depth0 && depth0.isArray) || helperMissing).call(depth0, depth0, {"name":"isArray","hash":{},"fn":this.program(1, data),"inverse":this.noop,"data":data}));
-  if (stack1 != null) { buffer += stack1; }
-  buffer += " class='parameter' name='"
-    + escapeExpression(((helper = (helper = helpers.name || (depth0 != null ? depth0.name : depth0)) != null ? helper : helperMissing),(typeof helper === functionType ? helper.call(depth0, {"name":"name","hash":{},"data":data}) : helper)))
-    + "'>\n";
-  stack1 = helpers['if'].call(depth0, (depth0 != null ? depth0.required : depth0), {"name":"if","hash":{},"fn":this.program(3, data),"inverse":this.program(5, data),"data":data});
-  if (stack1 != null) { buffer += stack1; }
-  stack1 = helpers.each.call(depth0, ((stack1 = (depth0 != null ? depth0.allowableValues : depth0)) != null ? stack1.descriptiveValues : stack1), {"name":"each","hash":{},"fn":this.program(9, data),"inverse":this.noop,"data":data});
-  if (stack1 != null) { buffer += stack1; }
-  buffer += "  </select>\n</td>\n<td class=\"markdown\">";
-  stack1 = ((helper = (helper = helpers.description || (depth0 != null ? depth0.description : depth0)) != null ? helper : helperMissing),(typeof helper === functionType ? helper.call(depth0, {"name":"description","hash":{},"data":data}) : helper));
-  if (stack1 != null) { buffer += stack1; }
-  buffer += "</td>\n<td>";
-  stack1 = ((helper = (helper = helpers.paramType || (depth0 != null ? depth0.paramType : depth0)) != null ? helper : helperMissing),(typeof helper === functionType ? helper.call(depth0, {"name":"paramType","hash":{},"data":data}) : helper));
-  if (stack1 != null) { buffer += stack1; }
-  return buffer + "</td>\n<td><span class=\"model-signature\"></span></td>";
-},"useData":true});
-this["Handlebars"]["templates"]["param_readonly"] = Handlebars.template({"1":function(depth0,helpers,partials,data) {
-  var helper, functionType="function", helperMissing=helpers.helperMissing, escapeExpression=this.escapeExpression;
-  return "        <textarea class='body-textarea' readonly='readonly' name='"
-    + escapeExpression(((helper = (helper = helpers.name || (depth0 != null ? depth0.name : depth0)) != null ? helper : helperMissing),(typeof helper === functionType ? helper.call(depth0, {"name":"name","hash":{},"data":data}) : helper)))
-    + "'>"
-    + escapeExpression(((helper = (helper = helpers['default'] || (depth0 != null ? depth0['default'] : depth0)) != null ? helper : helperMissing),(typeof helper === functionType ? helper.call(depth0, {"name":"default","hash":{},"data":data}) : helper)))
-    + "</textarea>\n";
-},"3":function(depth0,helpers,partials,data) {
->>>>>>> 1c0dc38d
   var stack1, buffer = "";
   stack1 = helpers['if'].call(depth0, (depth0 != null ? depth0['default'] : depth0), {"name":"if","hash":{},"fn":this.program(3, data),"inverse":this.program(6, data),"data":data});
   if (stack1 != null) { buffer += stack1; }
@@ -1739,7 +1646,6 @@
 },"4":function(depth0,helpers,partials,data) {
   var helper, functionType="function", helperMissing=helpers.helperMissing, escapeExpression=this.escapeExpression;
   return "            "
-<<<<<<< HEAD
     + escapeExpression(((helper = (helper = helpers['default'] || (depth0 != null ? depth0['default'] : depth0)) != null ? helper : helperMissing),(typeof helper === functionType ? helper.call(depth0, {"name":"default","hash":{},"data":data}) : helper)))
     + "\n";
 },"6":function(depth0,helpers,partials,data) {
@@ -1802,8 +1708,6 @@
 },"4":function(depth0,helpers,partials,data) {
   var helper, functionType="function", helperMissing=helpers.helperMissing, escapeExpression=this.escapeExpression;
   return "            "
-=======
->>>>>>> 1c0dc38d
     + escapeExpression(((helper = (helper = helpers['default'] || (depth0 != null ? depth0['default'] : depth0)) != null ? helper : helperMissing),(typeof helper === functionType ? helper.call(depth0, {"name":"default","hash":{},"data":data}) : helper)))
     + "\n";
 },"6":function(depth0,helpers,partials,data) {
@@ -1822,35 +1726,6 @@
   if (stack1 != null) { buffer += stack1; }
   return buffer + "</td>\n<td><span class=\"model-signature\"></span></td>\n";
 },"useData":true});
-var ParameterContentTypeView,
-  __extends = function(child, parent) { for (var key in parent) { if (__hasProp.call(parent, key)) child[key] = parent[key]; } function ctor() { this.constructor = child; } ctor.prototype = parent.prototype; child.prototype = new ctor(); child.__super__ = parent.prototype; return child; },
-  __hasProp = {}.hasOwnProperty;
-
-ParameterContentTypeView = (function(_super) {
-  __extends(ParameterContentTypeView, _super);
-
-  function ParameterContentTypeView() {
-    return ParameterContentTypeView.__super__.constructor.apply(this, arguments);
-  }
-
-  ParameterContentTypeView.prototype.initialize = function() {};
-
-  ParameterContentTypeView.prototype.render = function() {
-    var template;
-    template = this.template();
-    $(this.el).html(template(this.model));
-    $('label[for=parameterContentType]', $(this.el)).text('Parameter content type:');
-    return this;
-  };
-
-  ParameterContentTypeView.prototype.template = function() {
-    return Handlebars.templates.parameter_content_type;
-  };
-
-  return ParameterContentTypeView;
-
-})(Backbone.View);
-
 var ParameterView,
   __extends = function(child, parent) { for (var key in parent) { if (__hasProp.call(parent, key)) child[key] = parent[key]; } function ctor() { this.constructor = child; } ctor.prototype = parent.prototype; child.prototype = new ctor(); child.__super__ = parent.prototype; return child; },
   __hasProp = {}.hasOwnProperty;
@@ -1981,11 +1856,7 @@
     + escapeExpression(((helper = (helper = helpers.name || (depth0 != null ? depth0.name : depth0)) != null ? helper : helperMissing),(typeof helper === functionType ? helper.call(depth0, {"name":"name","hash":{},"data":data}) : helper)))
     + "'>"
     + escapeExpression(((helper = (helper = helpers['default'] || (depth0 != null ? depth0['default'] : depth0)) != null ? helper : helperMissing),(typeof helper === functionType ? helper.call(depth0, {"name":"default","hash":{},"data":data}) : helper)))
-<<<<<<< HEAD
     + "</textarea>\n        <br />\n        <div class=\"parameter-content-type\" />\n";
-=======
-    + "</textarea>\n";
->>>>>>> 1c0dc38d
 },"7":function(depth0,helpers,partials,data) {
   var helper, functionType="function", helperMissing=helpers.helperMissing, escapeExpression=this.escapeExpression;
   return "				<textarea class='body-textarea required' placeholder='(required)' name='"
