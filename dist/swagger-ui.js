/**
 * swagger-ui - Swagger UI is a dependency-free collection of HTML, Javascript, and CSS assets that dynamically generate beautiful documentation from a Swagger-compliant API
 * @version v2.1.4-M1
 * @link http://swagger.io
 * @license Apache 2.0
 */

// ругается
if (typeof marked === 'undefined') {
    marked = function(text) {
        return text;
    }
}

$(function() {
	// Helper function for vertically aligning DOM elements
	// http://www.seodenver.com/simple-vertical-align-plugin-for-jquery/
	$.fn.vAlign = function() {
		return this.each(function(i){
		var ah = $(this).height();
		var ph = $(this).parent().height();
		var mh = (ph - ah) / 2;
		$(this).css('margin-top', mh);
		});
	};

	$.fn.stretchFormtasticInputWidthToParent = function() {
		return this.each(function(i){
		var p_width = $(this).closest("form").innerWidth();
		var p_padding = parseInt($(this).closest("form").css('padding-left') ,10) + parseInt($(this).closest("form").css('padding-right'), 10);
		var this_padding = parseInt($(this).css('padding-left'), 10) + parseInt($(this).css('padding-right'), 10);
		$(this).css('width', p_width - p_padding - this_padding);
		});
	};

	$('form.formtastic li.string input, form.formtastic textarea').stretchFormtasticInputWidthToParent();

	// Vertically center these paragraphs
	// Parent may need a min-height for this to work..
	$('ul.downplayed li div.content p').vAlign();

	// When a sandbox form is submitted..
	$("form.sandbox").submit(function(){

		var error_free = true;

		// Cycle through the forms required inputs
 		$(this).find("input.required").each(function() {

			// Remove any existing error styles from the input
			$(this).removeClass('error');

			// Tack the error style on if the input is empty..
			if ($(this).val() == '') {
				$(this).addClass('error');
				$(this).wiggle();
				error_free = false;
			}

		});

		return error_free;
	});

});

function clippyCopiedCallback(a) {
  $('#api_key_copied').fadeIn().delay(1000).fadeOut();

  // var b = $("#clippy_tooltip_" + a);
  // b.length != 0 && (b.attr("title", "copied!").trigger("tipsy.reload"), setTimeout(function() {
  //   b.attr("title", "copy to clipboard")
  // },
  // 500))
}

// Logging function that accounts for browsers that don't have window.console
log = function(){
  log.history = log.history || [];
  log.history.push(arguments);
  if(this.console){
    console.log( Array.prototype.slice.call(arguments)[0] );
  }
};

// Handle browsers that do console incorrectly (IE9 and below, see http://stackoverflow.com/a/5539378/7913)
if (Function.prototype.bind && console && typeof console.log == "object") {
    [
      "log","info","warn","error","assert","dir","clear","profile","profileEnd"
    ].forEach(function (method) {
        console[method] = this.bind(console[method], console);
    }, Function.prototype.call);
}

var Docs = {

	shebang: function() {

		// If shebang has an operation nickname in it..
		// e.g. /docs/#!/words/get_search
		var fragments = $.param.fragment().split('/');
		fragments.shift(); // get rid of the bang

		switch (fragments.length) {
			case 1:
				// Expand all operations for the resource and scroll to it
				var dom_id = 'resource_' + fragments[0];

				Docs.expandEndpointListForResource(fragments[0]);
				$("#"+dom_id).slideto({highlight: false});
				break;
			case 2:
				// Refer to the endpoint DOM element, e.g. #words_get_search

        // Expand Resource
        Docs.expandEndpointListForResource(fragments[0]);
        $("#"+dom_id).slideto({highlight: false});

        // Expand operation
				var li_dom_id = fragments.join('_');
				var li_content_dom_id = li_dom_id + "_content";


				Docs.expandOperation($('#'+li_content_dom_id));
				$('#'+li_dom_id).slideto({highlight: false});
				break;
		}

	},

	toggleEndpointListForResource: function(resource) {
		var elem = $('li#resource_' + Docs.escapeResourceName(resource) + ' ul.endpoints');
		if (elem.is(':visible')) {
			Docs.collapseEndpointListForResource(resource);
		} else {
			Docs.expandEndpointListForResource(resource);
		}
	},

	// Expand resource
	expandEndpointListForResource: function(resource) {
		var resource = Docs.escapeResourceName(resource);
		if (resource == '') {
			$('.resource ul.endpoints').slideDown();
			return;
		}
		
		$('li#resource_' + resource).addClass('active');

		var elem = $('li#resource_' + resource + ' ul.endpoints');
		elem.slideDown();
	},

	// Collapse resource and mark as explicitly closed
	collapseEndpointListForResource: function(resource) {
		var resource = Docs.escapeResourceName(resource);
		if (resource == '') {
			$('.resource ul.endpoints').slideUp();
			return;
		}

		$('li#resource_' + resource).removeClass('active');

		var elem = $('li#resource_' + resource + ' ul.endpoints');
		elem.slideUp();
	},

	expandOperationsForResource: function(resource) {
		// Make sure the resource container is open..
		Docs.expandEndpointListForResource(resource);
		
		if (resource == '') {
			$('.resource ul.endpoints li.operation div.content').slideDown();
			return;
		}

		$('li#resource_' + Docs.escapeResourceName(resource) + ' li.operation div.content').each(function() {
			Docs.expandOperation($(this));
		});
	},

	collapseOperationsForResource: function(resource) {
		// Make sure the resource container is open..
		Docs.expandEndpointListForResource(resource);

		if (resource == '') {
			$('.resource ul.endpoints li.operation div.content').slideUp();
			return;
		}

		$('li#resource_' + Docs.escapeResourceName(resource) + ' li.operation div.content').each(function() {
			Docs.collapseOperation($(this));
		});
	},

	escapeResourceName: function(resource) {
		return resource.replace(/[!"#$%&'()*+,.\/:;<=>?@\[\\\]\^`{|}~]/g, "\\$&");
	},

	expandOperation: function(elem) {
		elem.slideDown();
	},

	collapseOperation: function(elem) {
		elem.slideUp();
	}
};

<<<<<<< HEAD
this["Handlebars"] = this["Handlebars"] || {};
this["Handlebars"]["templates"] = this["Handlebars"]["templates"] || {};
this["Handlebars"]["templates"]["apikey_button_view"] = Handlebars.template({"compiler":[6,">= 2.0.0-beta.1"],"main":function(depth0,helpers,partials,data) {
  var helper, functionType="function", helperMissing=helpers.helperMissing, escapeExpression=this.escapeExpression;
  return "<!--div class='auth_button' id='apikey_button'><img class='auth_icon' alt='apply api key' src='images/apikey.jpeg'></div-->\n<div class='auth_container' id='apikey_container'>\n  <div class='key_input_container'>\n    <div class='auth_label'>"
    + escapeExpression(((helper = (helper = helpers.keyName || (depth0 != null ? depth0.keyName : depth0)) != null ? helper : helperMissing),(typeof helper === functionType ? helper.call(depth0, {"name":"keyName","hash":{},"data":data}) : helper)))
    + "</div>\n    <input placeholder=\"api_key\" class=\"auth_input\" id=\"input_apiKey_entry\" name=\"apiKey\" type=\"text\"/>\n    <div class='auth_submit'><a class='auth_submit_button' id=\"apply_api_key\" href=\"#\" data-swTarnslate='1'>apply</a></div>\n  </div>\n</div>\n\n";
},"useData":true});
=======
>>>>>>> 34787348
var SwaggerUi,
  __extends = function(child, parent) { for (var key in parent) { if (__hasProp.call(parent, key)) child[key] = parent[key]; } function ctor() { this.constructor = child; } ctor.prototype = parent.prototype; child.prototype = new ctor(); child.__super__ = parent.prototype; return child; },
  __hasProp = {}.hasOwnProperty;

SwaggerUi = (function(_super) {
  __extends(SwaggerUi, _super);

  function SwaggerUi() {
    return SwaggerUi.__super__.constructor.apply(this, arguments);
  }

  SwaggerUi.prototype.dom_id = "swagger_ui";

  SwaggerUi.prototype.options = null;

  SwaggerUi.prototype.api = null;

  SwaggerUi.prototype.headerView = null;

  SwaggerUi.prototype.mainView = null;

  SwaggerUi.prototype.initialize = function(options) {
    if (options == null) {
      options = {};
    }
    if (options.dom_id != null) {
      this.dom_id = options.dom_id;
      delete options.dom_id;
    }
    if (options.supportedSubmitMethods == null) {
      options.supportedSubmitMethods = ['get', 'put', 'post', 'delete', 'head', 'options', 'patch'];
    }
    if ($('#' + this.dom_id) == null) {
      $('body').append('<div id="' + this.dom_id + '"></div>');
    }
    this.options = options;
    this.options.success = (function(_this) {
      return function() {
        return _this.render();
      };
    })(this);
    this.options.progress = (function(_this) {
      return function(d) {
        return _this.showMessage(d);
      };
    })(this);
    this.options.failure = (function(_this) {
      return function(d) {
        return _this.onLoadFailure(d);
      };
    })(this);
    this.headerView = new HeaderView({
      el: $('#header')
    });
    return this.headerView.on('update-swagger-ui', (function(_this) {
      return function(data) {
        return _this.updateSwaggerUi(data);
      };
    })(this));
  };

  SwaggerUi.prototype.setOption = function(option, value) {
    return this.options[option] = value;
  };

  SwaggerUi.prototype.getOption = function(option) {
    return this.options[option];
  };

  SwaggerUi.prototype.updateSwaggerUi = function(data) {
    this.options.url = data.url;
    return this.load();
  };

  SwaggerUi.prototype.load = function() {
    var url, _ref;
    if ((_ref = this.mainView) != null) {
      _ref.clear();
    }
    url = this.options.url;
    if (url && url.indexOf("http") !== 0) {
      url = this.buildUrl(window.location.href.toString(), url);
    }
    this.options.url = url;
    this.headerView.update(url);
<<<<<<< HEAD
    this.api = new SwaggerClient(this.options);
    
    return this.api;
=======
    return this.api = new SwaggerClient(this.options);
>>>>>>> 34787348
  };

  SwaggerUi.prototype.collapseAll = function() {
    return Docs.collapseEndpointListForResource('');
  };

  SwaggerUi.prototype.listAll = function() {
    return Docs.collapseOperationsForResource('');
  };

  SwaggerUi.prototype.expandAll = function() {
    return Docs.expandOperationsForResource('');
  };

  SwaggerUi.prototype.render = function() {
    this.showMessage('<span data-swTranslator="1">Finished Loading Resource Information. Rendering Swagger UI</span>...');
    this.mainView = new MainView({
      model: this.api,
      el: $('#' + this.dom_id),
      swaggerOptions: this.options
    }).render();
    this.showMessage();
    switch (this.options.docExpansion) {
      case "full":
        this.expandAll();
        break;
      case "list":
        this.listAll();
    }
    this.renderGFM();
    
    if (typeof SwaggerTranslator != 'undefined') {
        SwaggerTranslator.translate();
    }
    
    if (this.options.onComplete) {
      this.options.onComplete(this.api, this);
    }
    return setTimeout((function(_this) {
      return function() {
        return Docs.shebang();
      };
    })(this), 4000);
  };

  SwaggerUi.prototype.buildUrl = function(base, url) {
    var endOfPath, parts;
    if (url.indexOf("/") === 0) {
      parts = base.split("/");
      base = parts[0] + "//" + parts[2];
      return base + url;
    } else {
      endOfPath = base.length;
      if (base.indexOf("?") > -1) {
        endOfPath = Math.min(endOfPath, base.indexOf("?"));
      }
      if (base.indexOf("#") > -1) {
        endOfPath = Math.min(endOfPath, base.indexOf("#"));
      }
      base = base.substring(0, endOfPath);
      if (base.indexOf("/", base.length - 1) !== -1) {
        return base + url;
      }
      return base + "/" + url;
    }
  };

  SwaggerUi.prototype.showMessage = function(data) {
    if (data == null) {
      data = '';
    }
    $('#message-bar').removeClass('message-fail');
    $('#message-bar').addClass('message-success');
    
    var result = $('#message-bar').html(data);
    
    if (typeof SwaggerTranslator != 'undefined') {
        SwaggerTranslator.translate();
    }

    return result;
  };

  SwaggerUi.prototype.onLoadFailure = function(data) {
    var val;
    if (data == null) {
      data = '';
    }
    $('#message-bar').removeClass('message-success');
    $('#message-bar').addClass('message-fail');
    val = $('#message-bar').html(data);
    if (this.options.onFailure != null) {
      this.options.onFailure(data);
    }
    
    if (typeof SwaggerTranslator != 'undefined') {
        SwaggerTranslator.translate();
    }
                
    
    return val;
  };

  SwaggerUi.prototype.renderGFM = function(data) {
    if (data == null) {
      data = '';
    }
    return $('.markdown').each(function(index) {
      return $(this).html(marked($(this).html()));
    });
  };

  return SwaggerUi;

})(Backbone.Router);

window.SwaggerUi = SwaggerUi;

this["Handlebars"] = this["Handlebars"] || {};
this["Handlebars"]["templates"] = this["Handlebars"]["templates"] || {};
this["Handlebars"]["templates"]["apikey_button_view"] = Handlebars.template({"compiler":[6,">= 2.0.0-beta.1"],"main":function(depth0,helpers,partials,data) {
  var helper, functionType="function", helperMissing=helpers.helperMissing, escapeExpression=this.escapeExpression;
  return "<!--div class='auth_button' id='apikey_button'><img class='auth_icon' alt='apply api key' src='images/apikey.jpeg'></div-->\n<div class='auth_container' id='apikey_container'>\n  <div class='key_input_container'>\n    <div class='auth_label'>"
    + escapeExpression(((helper = (helper = helpers.keyName || (depth0 != null ? depth0.keyName : depth0)) != null ? helper : helperMissing),(typeof helper === functionType ? helper.call(depth0, {"name":"keyName","hash":{},"data":data}) : helper)))
    + "</div>\n    <input placeholder=\"api_key\" class=\"auth_input\" id=\"input_apiKey_entry\" name=\"apiKey\" type=\"text\"/>\n    <div class='auth_submit'><a class='auth_submit_button' id=\"apply_api_key\" href=\"#\">apply</a></div>\n  </div>\n</div>\n\n";
},"useData":true});
Handlebars.registerHelper('sanitize', function(html) {
  html = html.replace(/<script\b[^<]*(?:(?!<\/script>)<[^<]*)*<\/script>/gi, '');
  return new Handlebars.SafeString(html);
});

this["Handlebars"]["templates"]["basic_auth_button_view"] = Handlebars.template({"compiler":[6,">= 2.0.0-beta.1"],"main":function(depth0,helpers,partials,data) {
  return "<div class='auth_button' id='basic_auth_button'><img class='auth_icon' src='images/password.jpeg'></div>\n<div class='auth_container' id='basic_auth_container'>\n  <div class='key_input_container'>\n    <div class=\"auth_label\" data-swTarnslate='1'>Username</div>\n    <input placeholder=\"username\" class=\"auth_input\" id=\"input_username\" name=\"username\" type=\"text\"/>\n    <div class=\"auth_label\" data-swTarnslate='1'>Password</div>\n    <input placeholder=\"password\" class=\"auth_input\" id=\"input_password\" name=\"password\" type=\"password\"/>\n    <div class='auth_submit'><a class='auth_submit_button' id=\"apply_basic_auth\" href=\"#\" data-swTarnslate='1'>apply</a></div>\n  </div>\n</div>\n\n";
  },"useData":true});
var ApiKeyButton,
  __extends = function(child, parent) { for (var key in parent) { if (__hasProp.call(parent, key)) child[key] = parent[key]; } function ctor() { this.constructor = child; } ctor.prototype = parent.prototype; child.prototype = new ctor(); child.__super__ = parent.prototype; return child; },
  __hasProp = {}.hasOwnProperty;

ApiKeyButton = (function(_super) {
  __extends(ApiKeyButton, _super);

  function ApiKeyButton() {
    return ApiKeyButton.__super__.constructor.apply(this, arguments);
  }

  ApiKeyButton.prototype.initialize = function() {};

  ApiKeyButton.prototype.render = function() {
    var template;
    template = this.template();
    $(this.el).html(template(this.model));
    return this;
  };

  ApiKeyButton.prototype.events = {
    "click #apikey_button": "toggleApiKeyContainer",
    "click #apply_api_key": "applyApiKey"
  };

  ApiKeyButton.prototype.applyApiKey = function() {
    var elem;
    window.authorizations.add(this.model.name, new ApiKeyAuthorization(this.model.name, $("#input_apiKey_entry").val(), this.model["in"]));
    window.swaggerUi.load();
    return elem = $('#apikey_container').show();
  };

  ApiKeyButton.prototype.toggleApiKeyContainer = function() {
    var elem;
    if ($('#apikey_container').length > 0) {
      elem = $('#apikey_container').first();
      if (elem.is(':visible')) {
        return elem.hide();
      } else {
        $('.auth_container').hide();
        return elem.show();
      }
    }
  };

  ApiKeyButton.prototype.template = function() {
    return Handlebars.templates.apikey_button_view;
  };

  return ApiKeyButton;

})(Backbone.View);

this["Handlebars"]["templates"]["content_type"] = Handlebars.template({"1":function(depth0,helpers,partials,data) {
  var stack1, buffer = "";
  stack1 = helpers.each.call(depth0, (depth0 != null ? depth0.produces : depth0), {"name":"each","hash":{},"fn":this.program(2, data),"inverse":this.noop,"data":data});
  if (stack1 != null) { buffer += stack1; }
  return buffer;
},"2":function(depth0,helpers,partials,data) {
  var stack1, lambda=this.lambda, buffer = "	<option value=\"";
  stack1 = lambda(depth0, depth0);
  if (stack1 != null) { buffer += stack1; }
  buffer += "\">";
  stack1 = lambda(depth0, depth0);
  if (stack1 != null) { buffer += stack1; }
  return buffer + "</option>\n";
},"4":function(depth0,helpers,partials,data) {
  return "  <option value=\"application/json\">application/json</option>\n";
  },"compiler":[6,">= 2.0.0-beta.1"],"main":function(depth0,helpers,partials,data) {
  var stack1, buffer = "<label for=\"contentType\"></label>\n<select name=\"contentType\">\n";
  stack1 = helpers['if'].call(depth0, (depth0 != null ? depth0.produces : depth0), {"name":"if","hash":{},"fn":this.program(1, data),"inverse":this.program(4, data),"data":data});
  if (stack1 != null) { buffer += stack1; }
  return buffer + "</select>\n";
},"useData":true});
var BasicAuthButton,
  __extends = function(child, parent) { for (var key in parent) { if (__hasProp.call(parent, key)) child[key] = parent[key]; } function ctor() { this.constructor = child; } ctor.prototype = parent.prototype; child.prototype = new ctor(); child.__super__ = parent.prototype; return child; },
  __hasProp = {}.hasOwnProperty;

BasicAuthButton = (function(_super) {
  __extends(BasicAuthButton, _super);

  function BasicAuthButton() {
    return BasicAuthButton.__super__.constructor.apply(this, arguments);
  }

  BasicAuthButton.prototype.initialize = function() {};

  BasicAuthButton.prototype.render = function() {
    var template;
    template = this.template();
    $(this.el).html(template(this.model));
    return this;
  };

  BasicAuthButton.prototype.events = {
    "click #basic_auth_button": "togglePasswordContainer",
    "click #apply_basic_auth": "applyPassword"
  };

  BasicAuthButton.prototype.applyPassword = function() {
    var elem, password, username;
    username = $(".input_username").val();
    password = $(".input_password").val();
    window.authorizations.add(this.model.type, new PasswordAuthorization("basic", username, password));
    window.swaggerUi.load();
    return elem = $('#basic_auth_container').hide();
  };

  BasicAuthButton.prototype.togglePasswordContainer = function() {
    var elem;
    if ($('#basic_auth_container').length > 0) {
      elem = $('#basic_auth_container').show();
      if (elem.is(':visible')) {
        return elem.slideUp();
      } else {
        $('.auth_container').hide();
        return elem.show();
      }
    }
  };

  BasicAuthButton.prototype.template = function() {
    return Handlebars.templates.basic_auth_button_view;
  };

  return BasicAuthButton;

})(Backbone.View);



this["Handlebars"]["templates"]["main"] = Handlebars.template({"1":function(depth0,helpers,partials,data) {
  var stack1, lambda=this.lambda, escapeExpression=this.escapeExpression, buffer = "  <div class=\"info_title\">"
    + escapeExpression(lambda(((stack1 = (depth0 != null ? depth0.info : depth0)) != null ? stack1.title : stack1), depth0))
    + "</div>\n  <div class=\"info_description markdown\">";
  stack1 = lambda(((stack1 = (depth0 != null ? depth0.info : depth0)) != null ? stack1.description : stack1), depth0);
  if (stack1 != null) { buffer += stack1; }
  buffer += "</div>\n  ";
  stack1 = helpers['if'].call(depth0, ((stack1 = (depth0 != null ? depth0.info : depth0)) != null ? stack1.termsOfServiceUrl : stack1), {"name":"if","hash":{},"fn":this.program(2, data),"inverse":this.noop,"data":data});
  if (stack1 != null) { buffer += stack1; }
  buffer += "\n  ";
  stack1 = helpers['if'].call(depth0, ((stack1 = ((stack1 = (depth0 != null ? depth0.info : depth0)) != null ? stack1.contact : stack1)) != null ? stack1.name : stack1), {"name":"if","hash":{},"fn":this.program(4, data),"inverse":this.noop,"data":data});
  if (stack1 != null) { buffer += stack1; }
  buffer += "\n  ";
  stack1 = helpers['if'].call(depth0, ((stack1 = ((stack1 = (depth0 != null ? depth0.info : depth0)) != null ? stack1.contact : stack1)) != null ? stack1.url : stack1), {"name":"if","hash":{},"fn":this.program(6, data),"inverse":this.noop,"data":data});
  if (stack1 != null) { buffer += stack1; }
  buffer += "\n  ";
  stack1 = helpers['if'].call(depth0, ((stack1 = ((stack1 = (depth0 != null ? depth0.info : depth0)) != null ? stack1.contact : stack1)) != null ? stack1.email : stack1), {"name":"if","hash":{},"fn":this.program(8, data),"inverse":this.noop,"data":data});
  if (stack1 != null) { buffer += stack1; }
  buffer += "\n  ";
  stack1 = helpers['if'].call(depth0, ((stack1 = (depth0 != null ? depth0.info : depth0)) != null ? stack1.license : stack1), {"name":"if","hash":{},"fn":this.program(10, data),"inverse":this.noop,"data":data});
  if (stack1 != null) { buffer += stack1; }
  return buffer + "\n";
},"2":function(depth0,helpers,partials,data) {
  var stack1, lambda=this.lambda, escapeExpression=this.escapeExpression;
  return "<div class=\"info_tos\"><a href=\""
    + escapeExpression(lambda(((stack1 = (depth0 != null ? depth0.info : depth0)) != null ? stack1.termsOfServiceUrl : stack1), depth0))
    + "\" data-swTarnslate='1'>Terms of service</a></div>";
},"4":function(depth0,helpers,partials,data) {
  var stack1, lambda=this.lambda, escapeExpression=this.escapeExpression;
  return "<div class='info_name'><span data-swTarnslate='1'>Created by</span> "
    + escapeExpression(lambda(((stack1 = ((stack1 = (depth0 != null ? depth0.info : depth0)) != null ? stack1.contact : stack1)) != null ? stack1.name : stack1), depth0))
    + "</div>";
},"6":function(depth0,helpers,partials,data) {
  var stack1, lambda=this.lambda, escapeExpression=this.escapeExpression;
  return "<div class='info_url'><span data-swTarnslate='1'>See more at</span> <a href=\""
    + escapeExpression(lambda(((stack1 = ((stack1 = (depth0 != null ? depth0.info : depth0)) != null ? stack1.contact : stack1)) != null ? stack1.url : stack1), depth0))
    + "\">"
    + escapeExpression(lambda(((stack1 = ((stack1 = (depth0 != null ? depth0.info : depth0)) != null ? stack1.contact : stack1)) != null ? stack1.url : stack1), depth0))
    + "</a></div>";
},"8":function(depth0,helpers,partials,data) {
  var stack1, lambda=this.lambda, escapeExpression=this.escapeExpression;
  return "<div class='info_email'><a href=\"mailto:"
    + escapeExpression(lambda(((stack1 = ((stack1 = (depth0 != null ? depth0.info : depth0)) != null ? stack1.contact : stack1)) != null ? stack1.email : stack1), depth0))
    + "?subject="
    + escapeExpression(lambda(((stack1 = (depth0 != null ? depth0.info : depth0)) != null ? stack1.title : stack1), depth0))
    + "\" data-swTarnslate='1'>Contact the developer</a></div>";
},"10":function(depth0,helpers,partials,data) {
  var stack1, lambda=this.lambda, escapeExpression=this.escapeExpression;
  return "<div class='info_license'><a href='"
    + escapeExpression(lambda(((stack1 = ((stack1 = (depth0 != null ? depth0.info : depth0)) != null ? stack1.license : stack1)) != null ? stack1.url : stack1), depth0))
    + "'>"
    + escapeExpression(lambda(((stack1 = ((stack1 = (depth0 != null ? depth0.info : depth0)) != null ? stack1.license : stack1)) != null ? stack1.name : stack1), depth0))
    + "</a></div>";
},"12":function(depth0,helpers,partials,data) {
  var stack1, lambda=this.lambda, escapeExpression=this.escapeExpression;
  return "    , <span style=\"font-variant: small-caps\" data-swTarnslate='1'>api version</span>: "
    + escapeExpression(lambda(((stack1 = (depth0 != null ? depth0.info : depth0)) != null ? stack1.version : stack1), depth0))
    + "\n    ";
},"14":function(depth0,helpers,partials,data) {
  var helper, functionType="function", helperMissing=helpers.helperMissing, escapeExpression=this.escapeExpression;
  return "    <span style=\"float:right\"><a href=\""
    + escapeExpression(((helper = (helper = helpers.validatorUrl || (depth0 != null ? depth0.validatorUrl : depth0)) != null ? helper : helperMissing),(typeof helper === functionType ? helper.call(depth0, {"name":"validatorUrl","hash":{},"data":data}) : helper)))
    + "/debug?url="
    + escapeExpression(((helper = (helper = helpers.url || (depth0 != null ? depth0.url : depth0)) != null ? helper : helperMissing),(typeof helper === functionType ? helper.call(depth0, {"name":"url","hash":{},"data":data}) : helper)))
    + "\"><img id=\"validator\" src=\""
    + escapeExpression(((helper = (helper = helpers.validatorUrl || (depth0 != null ? depth0.validatorUrl : depth0)) != null ? helper : helperMissing),(typeof helper === functionType ? helper.call(depth0, {"name":"validatorUrl","hash":{},"data":data}) : helper)))
    + "?url="
    + escapeExpression(((helper = (helper = helpers.url || (depth0 != null ? depth0.url : depth0)) != null ? helper : helperMissing),(typeof helper === functionType ? helper.call(depth0, {"name":"url","hash":{},"data":data}) : helper)))
    + "\"></a>\n    </span>\n";
},"compiler":[6,">= 2.0.0-beta.1"],"main":function(depth0,helpers,partials,data) {
  var stack1, helper, functionType="function", helperMissing=helpers.helperMissing, escapeExpression=this.escapeExpression, buffer = "<div class='info' id='api_info'>\n";
  stack1 = helpers['if'].call(depth0, (depth0 != null ? depth0.info : depth0), {"name":"if","hash":{},"fn":this.program(1, data),"inverse":this.noop,"data":data});
  if (stack1 != null) { buffer += stack1; }
  buffer += "</div>\n<div class='container' id='resources_container'>\n  <ul id='resources'></ul>\n\n  <div class=\"footer\">\n    <br>\n    <br>\n    <h4 style=\"color: #999\">[ <span style=\"font-variant: small-caps\" data-swTarnslate='1'>base url</span>: "
    + escapeExpression(((helper = (helper = helpers.basePath || (depth0 != null ? depth0.basePath : depth0)) != null ? helper : helperMissing),(typeof helper === functionType ? helper.call(depth0, {"name":"basePath","hash":{},"data":data}) : helper)))
    + "\n";
  stack1 = helpers['if'].call(depth0, ((stack1 = (depth0 != null ? depth0.info : depth0)) != null ? stack1.version : stack1), {"name":"if","hash":{},"fn":this.program(12, data),"inverse":this.noop,"data":data});
  if (stack1 != null) { buffer += stack1; }
  buffer += "]\n";
  stack1 = helpers['if'].call(depth0, (depth0 != null ? depth0.validatorUrl : depth0), {"name":"if","hash":{},"fn":this.program(14, data),"inverse":this.noop,"data":data});
  if (stack1 != null) { buffer += stack1; }
  return buffer + "    </h4>\n    </div>\n</div>\n";
},"useData":true});
var ContentTypeView,
  __extends = function(child, parent) { for (var key in parent) { if (__hasProp.call(parent, key)) child[key] = parent[key]; } function ctor() { this.constructor = child; } ctor.prototype = parent.prototype; child.prototype = new ctor(); child.__super__ = parent.prototype; return child; },
  __hasProp = {}.hasOwnProperty;

ContentTypeView = (function(_super) {
  __extends(ContentTypeView, _super);

  function ContentTypeView() {
    return ContentTypeView.__super__.constructor.apply(this, arguments);
  }

  ContentTypeView.prototype.initialize = function() {};

  ContentTypeView.prototype.render = function() {
    var template;
    template = this.template();
    $(this.el).html(template(this.model));
    $('label[for=contentType]', $(this.el)).text('Response Content Type');
    return this;
  };

  ContentTypeView.prototype.template = function() {
    return Handlebars.templates.content_type;
  };

  return ContentTypeView;

})(Backbone.View);

this["Handlebars"]["templates"]["operation"] = Handlebars.template({"1":function(depth0,helpers,partials,data) {
  return "deprecated";
  },"3":function(depth0,helpers,partials,data) {
  return "            <h4 data-swTarnslate='1'>Warning: Deprecated</h4>\n";
  },"5":function(depth0,helpers,partials,data) {
  var stack1, helper, functionType="function", helperMissing=helpers.helperMissing, buffer = "        <h4 data-swTarnslate='1'>Implementation Notes</h4>\n        <p class=\"markdown\">";
  stack1 = ((helper = (helper = helpers.description || (depth0 != null ? depth0.description : depth0)) != null ? helper : helperMissing),(typeof helper === functionType ? helper.call(depth0, {"name":"description","hash":{},"data":data}) : helper));
  if (stack1 != null) { buffer += stack1; }
  return buffer + "</p>\n";
},"7":function(depth0,helpers,partials,data) {
  return "        <div class=\"auth\">\n        <span class=\"api-ic ic-error\"></span>";
  },"9":function(depth0,helpers,partials,data) {
  var stack1, buffer = "          <div id=\"api_information_panel\" style=\"top: 526px; left: 776px; display: none;\">\n";
  stack1 = helpers.each.call(depth0, depth0, {"name":"each","hash":{},"fn":this.program(10, data),"inverse":this.noop,"data":data});
  if (stack1 != null) { buffer += stack1; }
  return buffer + "          </div>\n";
},"10":function(depth0,helpers,partials,data) {
  var stack1, lambda=this.lambda, escapeExpression=this.escapeExpression, buffer = "            <div title='";
  stack1 = lambda((depth0 != null ? depth0.description : depth0), depth0);
  if (stack1 != null) { buffer += stack1; }
  return buffer + "'>"
    + escapeExpression(lambda((depth0 != null ? depth0.scope : depth0), depth0))
    + "</div>\n";
},"12":function(depth0,helpers,partials,data) {
  return "</div>";
  },"14":function(depth0,helpers,partials,data) {
  return "        <div class='access'>\n          <span class=\"api-ic ic-off\" title=\"click to authenticate\"></span>\n        </div>\n";
  },"16":function(depth0,helpers,partials,data) {
  var helper, functionType="function", helperMissing=helpers.helperMissing, escapeExpression=this.escapeExpression;
  return "          <h4><span data-swTarnslate='1'>Response Class</span> (Status "
    + escapeExpression(((helper = (helper = helpers.successCode || (depth0 != null ? depth0.successCode : depth0)) != null ? helper : helperMissing),(typeof helper === functionType ? helper.call(depth0, {"name":"successCode","hash":{},"data":data}) : helper)))
    + ")</h4>\n          <p><span class=\"model-signature\" /></p>\n          <br/>\n          <div class=\"response-content-type\" />\n";
},"18":function(depth0,helpers,partials,data) {
  return "          <h4 data-swTarnslate='1'>Parameters</h4>\n          <table class='fullwidth'>\n          <thead>\n            <tr>\n            <th style=\"width: 100px; max-width: 100px\" data-swTarnslate='1'>Parameter</th>\n            <th style=\"width: 310px; max-width: 310px\" data-swTarnslate='1'>Value</th>\n            <th style=\"width: 200px; max-width: 200px\" data-swTarnslate='1'>Description</th>\n            <th style=\"width: 100px; max-width: 100px\" data-swTarnslate='1'>Parameter Type</th>\n            <th style=\"width: 220px; max-width: 230px\" data-swTarnslate='1'>Data Type</th>\n            </tr>\n          </thead>\n          <tbody class=\"operation-params\">\n\n          </tbody>\n          </table>\n";
  },"20":function(depth0,helpers,partials,data) {
  return "          <div style='margin:0;padding:0;display:inline'></div>\n          <h4 data-swTarnslate='1'>Response Messages</h4>\n          <table class='fullwidth'>\n            <thead>\n            <tr>\n              <th data-swTarnslate='1'>HTTP Status Code</th>\n              <th data-swTarnslate='1'>Reason</th>\n              <th data-swTarnslate='1'>Response Model</th>\n            </tr>\n            </thead>\n            <tbody class=\"operation-status\">\n            \n            </tbody>\n          </table>\n";
  },"22":function(depth0,helpers,partials,data) {
  return "";
},"24":function(depth0,helpers,partials,data) {
  return "          <div class='sandbox_header'>\n            <input class='submit' name='commit' type='button' data-swTarnslate value='Try it out!' />\n            <a href='#' class='response_hider' style='display:none' data-swTarnslate='1'>Hide Response</a>\n            <span class='response_throbber' style='display:none'></span>\n          </div>\n";
  },"compiler":[6,">= 2.0.0-beta.1"],"main":function(depth0,helpers,partials,data) {
  var stack1, helper, options, functionType="function", helperMissing=helpers.helperMissing, escapeExpression=this.escapeExpression, blockHelperMissing=helpers.blockHelperMissing, buffer = "\n  <ul class='operations' >\n    <li class='"
    + escapeExpression(((helper = (helper = helpers.method || (depth0 != null ? depth0.method : depth0)) != null ? helper : helperMissing),(typeof helper === functionType ? helper.call(depth0, {"name":"method","hash":{},"data":data}) : helper)))
    + " operation' id='"
    + escapeExpression(((helper = (helper = helpers.parentId || (depth0 != null ? depth0.parentId : depth0)) != null ? helper : helperMissing),(typeof helper === functionType ? helper.call(depth0, {"name":"parentId","hash":{},"data":data}) : helper)))
    + "_"
    + escapeExpression(((helper = (helper = helpers.nickname || (depth0 != null ? depth0.nickname : depth0)) != null ? helper : helperMissing),(typeof helper === functionType ? helper.call(depth0, {"name":"nickname","hash":{},"data":data}) : helper)))
    + "'>\n      <div class='heading'>\n        <h3>\n          <span class='http_method'>\n          <a href='#!/"
    + escapeExpression(((helper = (helper = helpers.parentId || (depth0 != null ? depth0.parentId : depth0)) != null ? helper : helperMissing),(typeof helper === functionType ? helper.call(depth0, {"name":"parentId","hash":{},"data":data}) : helper)))
    + "/"
    + escapeExpression(((helper = (helper = helpers.nickname || (depth0 != null ? depth0.nickname : depth0)) != null ? helper : helperMissing),(typeof helper === functionType ? helper.call(depth0, {"name":"nickname","hash":{},"data":data}) : helper)))
    + "' class=\"toggleOperation\">"
    + escapeExpression(((helper = (helper = helpers.method || (depth0 != null ? depth0.method : depth0)) != null ? helper : helperMissing),(typeof helper === functionType ? helper.call(depth0, {"name":"method","hash":{},"data":data}) : helper)))
    + "</a>\n          </span>\n          <span class='path'>\n          <a href='#!/"
    + escapeExpression(((helper = (helper = helpers.parentId || (depth0 != null ? depth0.parentId : depth0)) != null ? helper : helperMissing),(typeof helper === functionType ? helper.call(depth0, {"name":"parentId","hash":{},"data":data}) : helper)))
    + "/"
    + escapeExpression(((helper = (helper = helpers.nickname || (depth0 != null ? depth0.nickname : depth0)) != null ? helper : helperMissing),(typeof helper === functionType ? helper.call(depth0, {"name":"nickname","hash":{},"data":data}) : helper)))
    + "' class=\"toggleOperation ";
  stack1 = helpers['if'].call(depth0, (depth0 != null ? depth0.deprecated : depth0), {"name":"if","hash":{},"fn":this.program(1, data),"inverse":this.noop,"data":data});
  if (stack1 != null) { buffer += stack1; }
  buffer += "\">"
    + escapeExpression(((helper = (helper = helpers.path || (depth0 != null ? depth0.path : depth0)) != null ? helper : helperMissing),(typeof helper === functionType ? helper.call(depth0, {"name":"path","hash":{},"data":data}) : helper)))
    + "</a>\n          </span>\n        </h3>\n        <ul class='options'>\n          <li>\n          <a href='#!/"
    + escapeExpression(((helper = (helper = helpers.parentId || (depth0 != null ? depth0.parentId : depth0)) != null ? helper : helperMissing),(typeof helper === functionType ? helper.call(depth0, {"name":"parentId","hash":{},"data":data}) : helper)))
    + "/"
    + escapeExpression(((helper = (helper = helpers.nickname || (depth0 != null ? depth0.nickname : depth0)) != null ? helper : helperMissing),(typeof helper === functionType ? helper.call(depth0, {"name":"nickname","hash":{},"data":data}) : helper)))
    + "' class=\"toggleOperation\">";
  stack1 = ((helper = (helper = helpers.summary || (depth0 != null ? depth0.summary : depth0)) != null ? helper : helperMissing),(typeof helper === functionType ? helper.call(depth0, {"name":"summary","hash":{},"data":data}) : helper));
  if (stack1 != null) { buffer += stack1; }
  buffer += "</a>\n          </li>\n        </ul>\n      </div>\n      <div class='content' id='"
    + escapeExpression(((helper = (helper = helpers.parentId || (depth0 != null ? depth0.parentId : depth0)) != null ? helper : helperMissing),(typeof helper === functionType ? helper.call(depth0, {"name":"parentId","hash":{},"data":data}) : helper)))
    + "_"
    + escapeExpression(((helper = (helper = helpers.nickname || (depth0 != null ? depth0.nickname : depth0)) != null ? helper : helperMissing),(typeof helper === functionType ? helper.call(depth0, {"name":"nickname","hash":{},"data":data}) : helper)))
    + "_content' style='display:none'>\n";
  stack1 = helpers['if'].call(depth0, (depth0 != null ? depth0.deprecated : depth0), {"name":"if","hash":{},"fn":this.program(3, data),"inverse":this.noop,"data":data});
  if (stack1 != null) { buffer += stack1; }
  stack1 = helpers['if'].call(depth0, (depth0 != null ? depth0.description : depth0), {"name":"if","hash":{},"fn":this.program(5, data),"inverse":this.noop,"data":data});
  if (stack1 != null) { buffer += stack1; }
  stack1 = ((helper = (helper = helpers.oauth || (depth0 != null ? depth0.oauth : depth0)) != null ? helper : helperMissing),(options={"name":"oauth","hash":{},"fn":this.program(7, data),"inverse":this.noop,"data":data}),(typeof helper === functionType ? helper.call(depth0, options) : helper));
  if (!helpers.oauth) { stack1 = blockHelperMissing.call(depth0, stack1, options); }
  if (stack1 != null) { buffer += stack1; }
  buffer += "\n";
  stack1 = helpers.each.call(depth0, (depth0 != null ? depth0.oauth : depth0), {"name":"each","hash":{},"fn":this.program(9, data),"inverse":this.noop,"data":data});
  if (stack1 != null) { buffer += stack1; }
  buffer += "        ";
  stack1 = ((helper = (helper = helpers.oauth || (depth0 != null ? depth0.oauth : depth0)) != null ? helper : helperMissing),(options={"name":"oauth","hash":{},"fn":this.program(12, data),"inverse":this.noop,"data":data}),(typeof helper === functionType ? helper.call(depth0, options) : helper));
  if (!helpers.oauth) { stack1 = blockHelperMissing.call(depth0, stack1, options); }
  if (stack1 != null) { buffer += stack1; }
  buffer += "\n";
  stack1 = ((helper = (helper = helpers.oauth || (depth0 != null ? depth0.oauth : depth0)) != null ? helper : helperMissing),(options={"name":"oauth","hash":{},"fn":this.program(14, data),"inverse":this.noop,"data":data}),(typeof helper === functionType ? helper.call(depth0, options) : helper));
  if (!helpers.oauth) { stack1 = blockHelperMissing.call(depth0, stack1, options); }
  if (stack1 != null) { buffer += stack1; }
  stack1 = helpers['if'].call(depth0, (depth0 != null ? depth0.type : depth0), {"name":"if","hash":{},"fn":this.program(16, data),"inverse":this.noop,"data":data});
  if (stack1 != null) { buffer += stack1; }
  buffer += "        <form accept-charset='UTF-8' class='sandbox'>\n          <div style='margin:0;padding:0;display:inline'></div>\n";
  stack1 = helpers['if'].call(depth0, (depth0 != null ? depth0.parameters : depth0), {"name":"if","hash":{},"fn":this.program(18, data),"inverse":this.noop,"data":data});
  if (stack1 != null) { buffer += stack1; }
  stack1 = helpers['if'].call(depth0, (depth0 != null ? depth0.responseMessages : depth0), {"name":"if","hash":{},"fn":this.program(20, data),"inverse":this.noop,"data":data});
  if (stack1 != null) { buffer += stack1; }
  stack1 = helpers['if'].call(depth0, (depth0 != null ? depth0.isReadOnly : depth0), {"name":"if","hash":{},"fn":this.program(22, data),"inverse":this.program(24, data),"data":data});
  if (stack1 != null) { buffer += stack1; }
  return buffer + "        </form>\n        <div class='response' style='display:none'>\n          <h4 data-swTarnslate='1'>Request URL</h4>\n          <div class='block request_url'></div>\n          <h4 data-swTarnslate='1'>Response Body</h4>\n          <div class='block response_body'></div>\n          <h4 data-swTarnslate='1'>Response Code</h4>\n          <div class='block response_code'></div>\n          <h4 data-swTarnslate='1'>Response Headers</h4>\n          <div class='block response_headers'></div>\n        </div>\n      </div>\n    </li>\n  </ul>\n";
},"useData":true});
var HeaderView,
  __extends = function(child, parent) { for (var key in parent) { if (__hasProp.call(parent, key)) child[key] = parent[key]; } function ctor() { this.constructor = child; } ctor.prototype = parent.prototype; child.prototype = new ctor(); child.__super__ = parent.prototype; return child; },
  __hasProp = {}.hasOwnProperty;

HeaderView = (function(_super) {
  __extends(HeaderView, _super);

  function HeaderView() {
    return HeaderView.__super__.constructor.apply(this, arguments);
  }

  HeaderView.prototype.events = {
    'click #show-pet-store-icon': 'showPetStore',
    'click #show-wordnik-dev-icon': 'showWordnikDev',
    'click #explore': 'showCustom',
    'keyup #input_baseUrl': 'showCustomOnKeyup',
    'keyup #input_apiKey': 'showCustomOnKeyup'
  };

  HeaderView.prototype.initialize = function() {};

  HeaderView.prototype.showPetStore = function(e) {
    return this.trigger('update-swagger-ui', {
      url: "http://petstore.swagger.wordnik.com/api/api-docs"
    });
  };

  HeaderView.prototype.showWordnikDev = function(e) {
    return this.trigger('update-swagger-ui', {
      url: "http://api.wordnik.com/v4/resources.json"
    });
  };

  HeaderView.prototype.showCustomOnKeyup = function(e) {
    if (e.keyCode === 13) {
      return this.showCustom();
    }
  };

  HeaderView.prototype.showCustom = function(e) {
    if (e != null) {
      e.preventDefault();
    }
    return this.trigger('update-swagger-ui', {
      url: $('#input_baseUrl').val(),
      apiKey: $('#input_apiKey').val()
    });
  };

  HeaderView.prototype.update = function(url, apiKey, trigger) {
    if (trigger == null) {
      trigger = false;
    }
    $('#input_baseUrl').val(url);
    if (trigger) {
      return this.trigger('update-swagger-ui', {
        url: url
      });
    }
  };

  return HeaderView;

})(Backbone.View);

this["Handlebars"]["templates"]["param"] = Handlebars.template({"1":function(depth0,helpers,partials,data) {
  var stack1, buffer = "";
  stack1 = helpers['if'].call(depth0, (depth0 != null ? depth0.isFile : depth0), {"name":"if","hash":{},"fn":this.program(2, data),"inverse":this.program(4, data),"data":data});
  if (stack1 != null) { buffer += stack1; }
  return buffer;
},"2":function(depth0,helpers,partials,data) {
  var helper, functionType="function", helperMissing=helpers.helperMissing, escapeExpression=this.escapeExpression;
  return "			<input type=\"file\" name='"
    + escapeExpression(((helper = (helper = helpers.name || (depth0 != null ? depth0.name : depth0)) != null ? helper : helperMissing),(typeof helper === functionType ? helper.call(depth0, {"name":"name","hash":{},"data":data}) : helper)))
    + "'/>\n			<div class=\"parameter-content-type\" />\n";
},"4":function(depth0,helpers,partials,data) {
  var stack1, buffer = "";
  stack1 = helpers['if'].call(depth0, (depth0 != null ? depth0['default'] : depth0), {"name":"if","hash":{},"fn":this.program(5, data),"inverse":this.program(7, data),"data":data});
  if (stack1 != null) { buffer += stack1; }
  return buffer;
},"5":function(depth0,helpers,partials,data) {
  var helper, functionType="function", helperMissing=helpers.helperMissing, escapeExpression=this.escapeExpression;
  return "				<textarea class='body-textarea' name='"
    + escapeExpression(((helper = (helper = helpers.name || (depth0 != null ? depth0.name : depth0)) != null ? helper : helperMissing),(typeof helper === functionType ? helper.call(depth0, {"name":"name","hash":{},"data":data}) : helper)))
    + "'>"
    + escapeExpression(((helper = (helper = helpers['default'] || (depth0 != null ? depth0['default'] : depth0)) != null ? helper : helperMissing),(typeof helper === functionType ? helper.call(depth0, {"name":"default","hash":{},"data":data}) : helper)))
    + "</textarea>\n        <br />\n        <div class=\"parameter-content-type\" />\n";
},"7":function(depth0,helpers,partials,data) {
  var helper, functionType="function", helperMissing=helpers.helperMissing, escapeExpression=this.escapeExpression;
  return "				<textarea class='body-textarea' name='"
    + escapeExpression(((helper = (helper = helpers.name || (depth0 != null ? depth0.name : depth0)) != null ? helper : helperMissing),(typeof helper === functionType ? helper.call(depth0, {"name":"name","hash":{},"data":data}) : helper)))
    + "'></textarea>\n				<br />\n				<div class=\"parameter-content-type\" />\n";
},"9":function(depth0,helpers,partials,data) {
  var stack1, buffer = "";
  stack1 = helpers['if'].call(depth0, (depth0 != null ? depth0.isFile : depth0), {"name":"if","hash":{},"fn":this.program(2, data),"inverse":this.program(10, data),"data":data});
  if (stack1 != null) { buffer += stack1; }
  return buffer;
},"10":function(depth0,helpers,partials,data) {
  var stack1, buffer = "";
  stack1 = helpers['if'].call(depth0, (depth0 != null ? depth0['default'] : depth0), {"name":"if","hash":{},"fn":this.program(11, data),"inverse":this.program(13, data),"data":data});
  if (stack1 != null) { buffer += stack1; }
  return buffer;
},"11":function(depth0,helpers,partials,data) {
  var helper, functionType="function", helperMissing=helpers.helperMissing, escapeExpression=this.escapeExpression;
  return "				<input class='parameter' minlength='0' name='"
    + escapeExpression(((helper = (helper = helpers.name || (depth0 != null ? depth0.name : depth0)) != null ? helper : helperMissing),(typeof helper === functionType ? helper.call(depth0, {"name":"name","hash":{},"data":data}) : helper)))
    + "' placeholder='' type='text' value='"
    + escapeExpression(((helper = (helper = helpers['default'] || (depth0 != null ? depth0['default'] : depth0)) != null ? helper : helperMissing),(typeof helper === functionType ? helper.call(depth0, {"name":"default","hash":{},"data":data}) : helper)))
    + "'/>\n";
},"13":function(depth0,helpers,partials,data) {
  var helper, functionType="function", helperMissing=helpers.helperMissing, escapeExpression=this.escapeExpression;
  return "				<input class='parameter' minlength='0' name='"
    + escapeExpression(((helper = (helper = helpers.name || (depth0 != null ? depth0.name : depth0)) != null ? helper : helperMissing),(typeof helper === functionType ? helper.call(depth0, {"name":"name","hash":{},"data":data}) : helper)))
    + "' placeholder='' type='text' value=''/>\n";
},"compiler":[6,">= 2.0.0-beta.1"],"main":function(depth0,helpers,partials,data) {
  var stack1, helper, functionType="function", helperMissing=helpers.helperMissing, escapeExpression=this.escapeExpression, buffer = "<td class='code'>"
    + escapeExpression(((helper = (helper = helpers.name || (depth0 != null ? depth0.name : depth0)) != null ? helper : helperMissing),(typeof helper === functionType ? helper.call(depth0, {"name":"name","hash":{},"data":data}) : helper)))
    + "</td>\n<td>\n\n";
  stack1 = helpers['if'].call(depth0, (depth0 != null ? depth0.isBody : depth0), {"name":"if","hash":{},"fn":this.program(1, data),"inverse":this.program(9, data),"data":data});
  if (stack1 != null) { buffer += stack1; }
  buffer += "\n</td>\n<td class=\"markdown\">";
  stack1 = ((helper = (helper = helpers.description || (depth0 != null ? depth0.description : depth0)) != null ? helper : helperMissing),(typeof helper === functionType ? helper.call(depth0, {"name":"description","hash":{},"data":data}) : helper));
  if (stack1 != null) { buffer += stack1; }
  buffer += "</td>\n<td>";
  stack1 = ((helper = (helper = helpers.paramType || (depth0 != null ? depth0.paramType : depth0)) != null ? helper : helperMissing),(typeof helper === functionType ? helper.call(depth0, {"name":"paramType","hash":{},"data":data}) : helper));
  if (stack1 != null) { buffer += stack1; }
  return buffer + "</td>\n<td>\n	<span class=\"model-signature\"></span>\n</td>\n";
},"useData":true});
var MainView,
  __extends = function(child, parent) { for (var key in parent) { if (__hasProp.call(parent, key)) child[key] = parent[key]; } function ctor() { this.constructor = child; } ctor.prototype = parent.prototype; child.prototype = new ctor(); child.__super__ = parent.prototype; return child; },
  __hasProp = {}.hasOwnProperty;

MainView = (function(_super) {
  var sorters;

  __extends(MainView, _super);

  function MainView() {
    return MainView.__super__.constructor.apply(this, arguments);
  }

  sorters = {
    'alpha': function(a, b) {
      return a.path.localeCompare(b.path);
    },
    'method': function(a, b) {
      return a.method.localeCompare(b.method);
    }
  };

  MainView.prototype.initialize = function(opts) {
    var auth, key, value, _ref;
    if (opts == null) {
      opts = {};
    }
    this.model.auths = [];
    _ref = this.model.securityDefinitions;
    for (key in _ref) {
      value = _ref[key];
      auth = {
        name: key,
        type: value.type,
        value: value
      };
      this.model.auths.push(auth);
    }
    if (this.model.swaggerVersion === "2.0") {
      if ("validatorUrl" in opts.swaggerOptions) {
        return this.model.validatorUrl = opts.swaggerOptions.validatorUrl;
      } else if (this.model.url.indexOf("localhost") > 0) {
        return this.model.validatorUrl = null;
      } else {
        return this.model.validatorUrl = "http://online.swagger.io/validator";
      }
    }
  };

  MainView.prototype.render = function() {
    var auth, button, counter, id, name, resource, resources, _i, _len, _ref;
    if (this.model.securityDefinitions) {
      for (name in this.model.securityDefinitions) {
        auth = this.model.securityDefinitions[name];
        if (auth.type === "apiKey" && $("#apikey_button").length === 0) {
          button = new ApiKeyButton({
            model: auth
          }).render().el;
          $('.auth_main_container').append(button);
        }
        if (auth.type === "basicAuth" && $("#basic_auth_button").length === 0) {
          button = new BasicAuthButton({
            model: auth
          }).render().el;
          $('.auth_main_container').append(button);
        }
      }
    }
    $(this.el).html(Handlebars.templates.main(this.model));
    resources = {};
    counter = 0;
    _ref = this.model.apisArray;
    for (_i = 0, _len = _ref.length; _i < _len; _i++) {
      resource = _ref[_i];
      id = resource.name;
      while (typeof resources[id] !== 'undefined') {
        id = id + "_" + counter;
        counter += 1;
      }
      resource.id = id;
      resources[id] = resource;
      this.addResource(resource, this.model.auths);
    }
    $('.propWrap').hover(function() {
      return $('.optionsWrapper', $(this)).show();
    }, function() {
      return $('.optionsWrapper', $(this)).hide();
    });
    return this;
  };

  MainView.prototype.addResource = function(resource, auths) {
    var resourceView;
    resource.id = resource.id.replace(/\s/g, '_');
    resourceView = new ResourceView({
      model: resource,
      tagName: 'li',
      id: 'resource_' + resource.id,
      className: 'resource',
      auths: auths,
      swaggerOptions: this.options.swaggerOptions
    });
    return $('#resources').append(resourceView.render().el);
  };

  MainView.prototype.clear = function() {
    return $(this.el).html('');
  };

  return MainView;

})(Backbone.View);

this["Handlebars"]["templates"]["param_list"] = Handlebars.template({"1":function(depth0,helpers,partials,data) {
  return " multiple='multiple'";
  },"3":function(depth0,helpers,partials,data) {
  return "";
},"5":function(depth0,helpers,partials,data) {
  var stack1, buffer = "";
  stack1 = helpers['if'].call(depth0, (depth0 != null ? depth0['default'] : depth0), {"name":"if","hash":{},"fn":this.program(3, data),"inverse":this.program(6, data),"data":data});
  if (stack1 != null) { buffer += stack1; }
  return buffer;
},"6":function(depth0,helpers,partials,data) {
  var stack1, helperMissing=helpers.helperMissing, buffer = "";
  stack1 = ((helpers.isArray || (depth0 && depth0.isArray) || helperMissing).call(depth0, depth0, {"name":"isArray","hash":{},"fn":this.program(3, data),"inverse":this.program(7, data),"data":data}));
  if (stack1 != null) { buffer += stack1; }
  return buffer;
},"7":function(depth0,helpers,partials,data) {
  return "          <option selected=\"\" value=''></option>\n";
  },"9":function(depth0,helpers,partials,data) {
  var stack1, buffer = "";
  stack1 = helpers['if'].call(depth0, (depth0 != null ? depth0.isDefault : depth0), {"name":"if","hash":{},"fn":this.program(10, data),"inverse":this.program(12, data),"data":data});
  if (stack1 != null) { buffer += stack1; }
  return buffer;
},"10":function(depth0,helpers,partials,data) {
  var helper, functionType="function", helperMissing=helpers.helperMissing, escapeExpression=this.escapeExpression;
  return "        <option selected=\"\" value='"
    + escapeExpression(((helper = (helper = helpers.value || (depth0 != null ? depth0.value : depth0)) != null ? helper : helperMissing),(typeof helper === functionType ? helper.call(depth0, {"name":"value","hash":{},"data":data}) : helper)))
    + "'>"
    + escapeExpression(((helper = (helper = helpers.value || (depth0 != null ? depth0.value : depth0)) != null ? helper : helperMissing),(typeof helper === functionType ? helper.call(depth0, {"name":"value","hash":{},"data":data}) : helper)))
    + " (default)</option>\n";
},"12":function(depth0,helpers,partials,data) {
  var helper, functionType="function", helperMissing=helpers.helperMissing, escapeExpression=this.escapeExpression;
  return "        <option value='"
    + escapeExpression(((helper = (helper = helpers.value || (depth0 != null ? depth0.value : depth0)) != null ? helper : helperMissing),(typeof helper === functionType ? helper.call(depth0, {"name":"value","hash":{},"data":data}) : helper)))
    + "'>"
    + escapeExpression(((helper = (helper = helpers.value || (depth0 != null ? depth0.value : depth0)) != null ? helper : helperMissing),(typeof helper === functionType ? helper.call(depth0, {"name":"value","hash":{},"data":data}) : helper)))
    + "</option>\n";
},"compiler":[6,">= 2.0.0-beta.1"],"main":function(depth0,helpers,partials,data) {
  var stack1, helper, functionType="function", helperMissing=helpers.helperMissing, escapeExpression=this.escapeExpression, buffer = "<td class='code'>"
    + escapeExpression(((helper = (helper = helpers.name || (depth0 != null ? depth0.name : depth0)) != null ? helper : helperMissing),(typeof helper === functionType ? helper.call(depth0, {"name":"name","hash":{},"data":data}) : helper)))
    + "</td>\n<td>\n  <select ";
  stack1 = ((helpers.isArray || (depth0 && depth0.isArray) || helperMissing).call(depth0, depth0, {"name":"isArray","hash":{},"fn":this.program(1, data),"inverse":this.noop,"data":data}));
  if (stack1 != null) { buffer += stack1; }
  buffer += " class='parameter' name='"
    + escapeExpression(((helper = (helper = helpers.name || (depth0 != null ? depth0.name : depth0)) != null ? helper : helperMissing),(typeof helper === functionType ? helper.call(depth0, {"name":"name","hash":{},"data":data}) : helper)))
    + "'>\n";
  stack1 = helpers['if'].call(depth0, (depth0 != null ? depth0.required : depth0), {"name":"if","hash":{},"fn":this.program(3, data),"inverse":this.program(5, data),"data":data});
  if (stack1 != null) { buffer += stack1; }
  stack1 = helpers.each.call(depth0, ((stack1 = (depth0 != null ? depth0.allowableValues : depth0)) != null ? stack1.descriptiveValues : stack1), {"name":"each","hash":{},"fn":this.program(9, data),"inverse":this.noop,"data":data});
  if (stack1 != null) { buffer += stack1; }
  buffer += "  </select>\n</td>\n<td class=\"markdown\">";
  stack1 = ((helper = (helper = helpers.description || (depth0 != null ? depth0.description : depth0)) != null ? helper : helperMissing),(typeof helper === functionType ? helper.call(depth0, {"name":"description","hash":{},"data":data}) : helper));
  if (stack1 != null) { buffer += stack1; }
  buffer += "</td>\n<td>";
  stack1 = ((helper = (helper = helpers.paramType || (depth0 != null ? depth0.paramType : depth0)) != null ? helper : helperMissing),(typeof helper === functionType ? helper.call(depth0, {"name":"paramType","hash":{},"data":data}) : helper));
  if (stack1 != null) { buffer += stack1; }
  return buffer + "</td>\n<td><span class=\"model-signature\"></span></td>";
},"useData":true});
var OperationView,
  __extends = function(child, parent) { for (var key in parent) { if (__hasProp.call(parent, key)) child[key] = parent[key]; } function ctor() { this.constructor = child; } ctor.prototype = parent.prototype; child.prototype = new ctor(); child.__super__ = parent.prototype; return child; },
  __hasProp = {}.hasOwnProperty;

OperationView = (function(_super) {
  __extends(OperationView, _super);

  function OperationView() {
    return OperationView.__super__.constructor.apply(this, arguments);
  }

  OperationView.prototype.invocationUrl = null;

  OperationView.prototype.events = {
    'submit .sandbox': 'submitOperation',
    'click .submit': 'submitOperation',
    'click .response_hider': 'hideResponse',
    'click .toggleOperation': 'toggleOperationContent',
    'mouseenter .api-ic': 'mouseEnter',
    'mouseout .api-ic': 'mouseExit'
  };

  OperationView.prototype.initialize = function(opts) {
    if (opts == null) {
      opts = {};
    }
    this.auths = opts.auths;
    this.parentId = this.model.parentId;
    this.nickname = this.model.nickname;
    return this;
  };

  OperationView.prototype.mouseEnter = function(e) {
    var elem, hgh, pos, scMaxX, scMaxY, scX, scY, wd, x, y;
    elem = $(this.el).find('.content');
    x = e.pageX;
    y = e.pageY;
    scX = $(window).scrollLeft();
    scY = $(window).scrollTop();
    scMaxX = scX + $(window).width();
    scMaxY = scY + $(window).height();
    wd = elem.width();
    hgh = elem.height();
    if (x + wd > scMaxX) {
      x = scMaxX - wd;
    }
    if (x < scX) {
      x = scX;
    }
    if (y + hgh > scMaxY) {
      y = scMaxY - hgh;
    }
    if (y < scY) {
      y = scY;
    }
    pos = {};
    pos.top = y;
    pos.left = x;
    elem.css(pos);
    return $(e.currentTarget.parentNode).find('#api_information_panel').show();
  };

  OperationView.prototype.mouseExit = function(e) {
    return $(e.currentTarget.parentNode).find('#api_information_panel').hide();
  };

  OperationView.prototype.render = function() {
    var a, auth, auths, code, contentTypeModel, isMethodSubmissionSupported, k, key, modelAuths, o, param, ref, responseContentTypeView, responseSignatureView, schema, schemaObj, scopeIndex, signatureModel, statusCode, successResponse, type, v, value, _i, _j, _k, _l, _len, _len1, _len2, _len3, _len4, _m, _ref, _ref1, _ref2, _ref3, _ref4;
    isMethodSubmissionSupported = jQuery.inArray(this.model.method, this.model.supportedSubmitMethods()) >= 0;
    if (!isMethodSubmissionSupported) {
      this.model.isReadOnly = true;
    }
    this.model.description = this.model.description || this.model.notes;
    if (this.model.description) {
      this.model.description = this.model.description.replace(/(?:\r\n|\r|\n)/g, '<br />');
    }
    this.model.oauth = null;
    modelAuths = this.model.authorizations || this.model.security;
    if (modelAuths) {
      if (Array.isArray(modelAuths)) {
        for (_i = 0, _len = modelAuths.length; _i < _len; _i++) {
          auths = modelAuths[_i];
          for (key in auths) {
            auth = auths[key];
            for (a in this.auths) {
              auth = this.auths[a];
              if (auth.type === 'oauth2') {
                this.model.oauth = {};
                this.model.oauth.scopes = [];
                _ref = auth.value.scopes;
                for (k in _ref) {
                  v = _ref[k];
                  scopeIndex = auths[key].indexOf(k);
                  if (scopeIndex >= 0) {
                    o = {
                      scope: k,
                      description: v
                    };
                    this.model.oauth.scopes.push(o);
                  }
                }
              }
            }
          }
        }
      } else {
        for (k in modelAuths) {
          v = modelAuths[k];
          if (k === "oauth2") {
            if (this.model.oauth === null) {
              this.model.oauth = {};
            }
            if (this.model.oauth.scopes === void 0) {
              this.model.oauth.scopes = [];
            }
            for (_j = 0, _len1 = v.length; _j < _len1; _j++) {
              o = v[_j];
              this.model.oauth.scopes.push(o);
            }
          }
        }
      }
    }
    if (typeof this.model.responses !== 'undefined') {
      this.model.responseMessages = [];
      _ref1 = this.model.responses;
      for (code in _ref1) {
        value = _ref1[code];
        schema = null;
        schemaObj = this.model.responses[code].schema;
        if (schemaObj && schemaObj['$ref']) {
          schema = schemaObj['$ref'];
          if (schema.indexOf('#/definitions/') === 0) {
            schema = schema.substring('#/definitions/'.length);
          }
        }
        this.model.responseMessages.push({
          code: code,
          message: value.description,
          responseModel: schema
        });
      }
    }
    if (typeof this.model.responseMessages === 'undefined') {
      this.model.responseMessages = [];
    }
    signatureModel = null;
    if (this.model.successResponse) {
      successResponse = this.model.successResponse;
      for (key in successResponse) {
        value = successResponse[key];
        this.model.successCode = key;
        if (typeof value === 'object' && typeof value.createJSONSample === 'function') {
          signatureModel = {
            sampleJSON: JSON.stringify(value.createJSONSample(), void 0, 2),
            isParam: false,
            signature: value.getMockSignature()
          };
        }
      }
    } else if (this.model.responseClassSignature && this.model.responseClassSignature !== 'string') {
      signatureModel = {
        sampleJSON: this.model.responseSampleJSON,
        isParam: false,
        signature: this.model.responseClassSignature
      };
    }
    $(this.el).html(Handlebars.templates.operation(this.model));
    if (signatureModel) {
      responseSignatureView = new SignatureView({
        model: signatureModel,
        tagName: 'div'
      });
      $('.model-signature', $(this.el)).append(responseSignatureView.render().el);
    } else {
      this.model.responseClassSignature = 'string';
      $('.model-signature', $(this.el)).html(this.model.type);
    }
    contentTypeModel = {
      isParam: false
    };
    contentTypeModel.consumes = this.model.consumes;
    contentTypeModel.produces = this.model.produces;
    _ref2 = this.model.parameters;
    for (_k = 0, _len2 = _ref2.length; _k < _len2; _k++) {
      param = _ref2[_k];
      type = param.type || param.dataType || '';
      if (typeof type === 'undefined') {
        schema = param.schema;
        if (schema && schema['$ref']) {
          ref = schema['$ref'];
          if (ref.indexOf('#/definitions/') === 0) {
            type = ref.substring('#/definitions/'.length);
          } else {
            type = ref;
          }
        }
      }
      if (type && type.toLowerCase() === 'file') {
        if (!contentTypeModel.consumes) {
          contentTypeModel.consumes = 'multipart/form-data';
        }
      }
      param.type = type;
    }
    responseContentTypeView = new ResponseContentTypeView({
      model: contentTypeModel
    });
    $('.response-content-type', $(this.el)).append(responseContentTypeView.render().el);
    _ref3 = this.model.parameters;
    for (_l = 0, _len3 = _ref3.length; _l < _len3; _l++) {
      param = _ref3[_l];
      this.addParameter(param, contentTypeModel.consumes);
    }
    _ref4 = this.model.responseMessages;
    for (_m = 0, _len4 = _ref4.length; _m < _len4; _m++) {
      statusCode = _ref4[_m];
      this.addStatusCode(statusCode);
    }
    return this;
  };

  OperationView.prototype.addParameter = function(param, consumes) {
    var paramView;
    param.consumes = consumes;
    paramView = new ParameterView({
      model: param,
      tagName: 'tr',
      readOnly: this.model.isReadOnly
    });
    return $('.operation-params', $(this.el)).append(paramView.render().el);
  };

  OperationView.prototype.addStatusCode = function(statusCode) {
    var statusCodeView;
    statusCodeView = new StatusCodeView({
      model: statusCode,
      tagName: 'tr'
    });
    return $('.operation-status', $(this.el)).append(statusCodeView.render().el);
  };

  OperationView.prototype.submitOperation = function(e) {
    var error_free, form, isFileUpload, map, o, opts, val, _i, _j, _k, _len, _len1, _len2, _ref, _ref1, _ref2;
    if (e != null) {
      e.preventDefault();
    }
    form = $('.sandbox', $(this.el));
    error_free = true;
    form.find("input.required").each(function() {
      $(this).removeClass("error");
      if (jQuery.trim($(this).val()) === "") {
        $(this).addClass("error");
        $(this).wiggle({
          callback: (function(_this) {
            return function() {
              return $(_this).focus();
            };
          })(this)
        });
        return error_free = false;
      }
    });
    form.find("textarea.required").each(function() {
      $(this).removeClass("error");
      if (jQuery.trim($(this).val()) === "") {
        $(this).addClass("error");
        $(this).wiggle({
          callback: (function(_this) {
            return function() {
              return $(_this).focus();
            };
          })(this)
        });
        return error_free = false;
      }
    });
    if (error_free) {
      map = {};
      opts = {
        parent: this
      };
      isFileUpload = false;
      _ref = form.find("input");
      for (_i = 0, _len = _ref.length; _i < _len; _i++) {
        o = _ref[_i];
        if ((o.value != null) && jQuery.trim(o.value).length > 0) {
          map[o.name] = o.value;
        }
        if (o.type === "file") {
          isFileUpload = true;
        }
      }
      _ref1 = form.find("textarea");
      for (_j = 0, _len1 = _ref1.length; _j < _len1; _j++) {
        o = _ref1[_j];
        if ((o.value != null) && jQuery.trim(o.value).length > 0) {
          map[o.name] = o.value;
        }
      }
      _ref2 = form.find("select");
      for (_k = 0, _len2 = _ref2.length; _k < _len2; _k++) {
        o = _ref2[_k];
        val = this.getSelectedValue(o);
        if ((val != null) && jQuery.trim(val).length > 0) {
          map[o.name] = val;
        }
      }
      opts.responseContentType = $("div select[name=responseContentType]", $(this.el)).val();
      opts.requestContentType = $("div select[name=parameterContentType]", $(this.el)).val();
      $(".response_throbber", $(this.el)).show();
      if (isFileUpload) {
        return this.handleFileUpload(map, form);
      } else {
        return this.model["do"](map, opts, this.showCompleteStatus, this.showErrorStatus, this);
      }
    }
  };

  OperationView.prototype.success = function(response, parent) {
    return parent.showCompleteStatus(response);
  };

  OperationView.prototype.handleFileUpload = function(map, form) {
    var bodyParam, el, headerParams, o, obj, param, params, _i, _j, _k, _l, _len, _len1, _len2, _len3, _ref, _ref1, _ref2, _ref3;
    _ref = form.serializeArray();
    for (_i = 0, _len = _ref.length; _i < _len; _i++) {
      o = _ref[_i];
      if ((o.value != null) && jQuery.trim(o.value).length > 0) {
        map[o.name] = o.value;
      }
    }
    bodyParam = new FormData();
    params = 0;
    _ref1 = this.model.parameters;
    for (_j = 0, _len1 = _ref1.length; _j < _len1; _j++) {
      param = _ref1[_j];
      if (param.paramType === 'form') {
        if (param.type.toLowerCase() !== 'file' && map[param.name] !== void 0) {
          bodyParam.append(param.name, map[param.name]);
        }
      }
    }
    headerParams = {};
    _ref2 = this.model.parameters;
    for (_k = 0, _len2 = _ref2.length; _k < _len2; _k++) {
      param = _ref2[_k];
      if (param.paramType === 'header') {
        headerParams[param.name] = map[param.name];
      }
    }
    _ref3 = form.find('input[type~="file"]');
    for (_l = 0, _len3 = _ref3.length; _l < _len3; _l++) {
      el = _ref3[_l];
      if (typeof el.files[0] !== 'undefined') {
        bodyParam.append($(el).attr('name'), el.files[0]);
        params += 1;
      }
    }
    this.invocationUrl = this.model.supportHeaderParams() ? (headerParams = this.model.getHeaderParams(map), delete headerParams['Content-Type'], this.model.urlify(map, false)) : this.model.urlify(map, true);
    $(".request_url", $(this.el)).html("<pre></pre>");
    $(".request_url pre", $(this.el)).text(this.invocationUrl);
    obj = {
      type: this.model.method,
      url: this.invocationUrl,
      headers: headerParams,
      data: bodyParam,
      dataType: 'json',
      contentType: false,
      processData: false,
      error: (function(_this) {
        return function(data, textStatus, error) {
          return _this.showErrorStatus(_this.wrap(data), _this);
        };
      })(this),
      success: (function(_this) {
        return function(data) {
          return _this.showResponse(data, _this);
        };
      })(this),
      complete: (function(_this) {
        return function(data) {
          return _this.showCompleteStatus(_this.wrap(data), _this);
        };
      })(this)
    };
    if (window.authorizations) {
      window.authorizations.apply(obj);
    }
    if (params === 0) {
      obj.data.append("fake", "true");
    }
    jQuery.ajax(obj);
    return false;
  };

  OperationView.prototype.wrap = function(data) {
    var h, headerArray, headers, i, o, _i, _len;
    headers = {};
    headerArray = data.getAllResponseHeaders().split("\r");
    for (_i = 0, _len = headerArray.length; _i < _len; _i++) {
      i = headerArray[_i];
      h = i.match(/^([^:]*?):(.*)$/);
      if (!h) {
        h = [];
      }
      h.shift();
      if (h[0] !== void 0 && h[1] !== void 0) {
        headers[h[0].trim()] = h[1].trim();
      }
    }
    o = {};
    o.content = {};
    o.content.data = data.responseText;
    o.headers = headers;
    o.request = {};
    o.request.url = this.invocationUrl;
    o.status = data.status;
    return o;
  };

  OperationView.prototype.getSelectedValue = function(select) {
    var opt, options, _i, _len, _ref;
    if (!select.multiple) {
      return select.value;
    } else {
      options = [];
      _ref = select.options;
      for (_i = 0, _len = _ref.length; _i < _len; _i++) {
        opt = _ref[_i];
        if (opt.selected) {
          options.push(opt.value);
        }
      }
      if (options.length > 0) {
        return options;
      } else {
        return null;
      }
    }
  };

  OperationView.prototype.hideResponse = function(e) {
    if (e != null) {
      e.preventDefault();
    }
    $(".response", $(this.el)).slideUp();
    return $(".response_hider", $(this.el)).fadeOut();
  };

  OperationView.prototype.showResponse = function(response) {
    var prettyJson;
    prettyJson = JSON.stringify(response, null, "\t").replace(/\n/g, "<br>");
    return $(".response_body", $(this.el)).html(escape(prettyJson));
  };

  OperationView.prototype.showErrorStatus = function(data, parent) {
    return parent.showStatus(data);
  };

  OperationView.prototype.showCompleteStatus = function(data, parent) {
    return parent.showStatus(data);
  };

  OperationView.prototype.formatXml = function(xml) {
    var contexp, formatted, indent, lastType, lines, ln, pad, reg, transitions, wsexp, _fn, _i, _len;
    reg = /(>)(<)(\/*)/g;
    wsexp = /[ ]*(.*)[ ]+\n/g;
    contexp = /(<.+>)(.+\n)/g;
    xml = xml.replace(reg, '$1\n$2$3').replace(wsexp, '$1\n').replace(contexp, '$1\n$2');
    pad = 0;
    formatted = '';
    lines = xml.split('\n');
    indent = 0;
    lastType = 'other';
    transitions = {
      'single->single': 0,
      'single->closing': -1,
      'single->opening': 0,
      'single->other': 0,
      'closing->single': 0,
      'closing->closing': -1,
      'closing->opening': 0,
      'closing->other': 0,
      'opening->single': 1,
      'opening->closing': 0,
      'opening->opening': 1,
      'opening->other': 1,
      'other->single': 0,
      'other->closing': -1,
      'other->opening': 0,
      'other->other': 0
    };
    _fn = function(ln) {
      var fromTo, j, key, padding, type, types, value;
      types = {
        single: Boolean(ln.match(/<.+\/>/)),
        closing: Boolean(ln.match(/<\/.+>/)),
        opening: Boolean(ln.match(/<[^!?].*>/))
      };
      type = ((function() {
        var _results;
        _results = [];
        for (key in types) {
          value = types[key];
          if (value) {
            _results.push(key);
          }
        }
        return _results;
      })())[0];
      type = type === void 0 ? 'other' : type;
      fromTo = lastType + '->' + type;
      lastType = type;
      padding = '';
      indent += transitions[fromTo];
      padding = ((function() {
        var _j, _ref, _results;
        _results = [];
        for (j = _j = 0, _ref = indent; 0 <= _ref ? _j < _ref : _j > _ref; j = 0 <= _ref ? ++_j : --_j) {
          _results.push('  ');
        }
        return _results;
      })()).join('');
      if (fromTo === 'opening->closing') {
        return formatted = formatted.substr(0, formatted.length - 1) + ln + '\n';
      } else {
        return formatted += padding + ln + '\n';
      }
    };
    for (_i = 0, _len = lines.length; _i < _len; _i++) {
      ln = lines[_i];
      _fn(ln);
    }
    return formatted;
  };

  OperationView.prototype.showStatus = function(response) {
    var code, content, contentType, e, headers, json, opts, pre, response_body, response_body_el, url;
    if (response.content === void 0) {
      content = response.data;
      url = response.url;
    } else {
      content = response.content.data;
      url = response.request.url;
    }
    headers = response.headers;
    contentType = null;
    if (headers) {
      contentType = headers["Content-Type"] || headers["content-type"];
      if (contentType) {
        contentType = contentType.split(";")[0].trim();
      }
    }
    $(".response_body", $(this.el)).removeClass('json');
    $(".response_body", $(this.el)).removeClass('xml');
    if (!content) {
      code = $('<code />').text("no content");
      pre = $('<pre class="json" />').append(code);
    } else if (contentType === "application/json" || /\+json$/.test(contentType)) {
      json = null;
      try {
        json = JSON.stringify(JSON.parse(content), null, "  ");
      } catch (_error) {
        e = _error;
        json = "<span data-swTarnslate='1'>can't parse JSON.  Raw result</span>:\n\n" + content;
      }
      code = $('<code />').text(json);
      pre = $('<pre class="json" />').append(code);
    } else if (contentType === "application/xml" || /\+xml$/.test(contentType)) {
      code = $('<code />').text(this.formatXml(content));
      pre = $('<pre class="xml" />').append(code);
    } else if (contentType === "text/html") {
      code = $('<code />').html(_.escape(content));
      pre = $('<pre class="xml" />').append(code);
    } else if (/^image\//.test(contentType)) {
      pre = $('<img>').attr('src', url);
    } else {
      code = $('<code />').text(content);
      pre = $('<pre class="json" />').append(code);
    }
    response_body = pre;
    $(".request_url", $(this.el)).html("<pre></pre>");
    $(".request_url pre", $(this.el)).text(url);
    $(".response_code", $(this.el)).html("<pre>" + response.status + "</pre>");
    $(".response_body", $(this.el)).html(response_body);
    $(".response_headers", $(this.el)).html("<pre>" + _.escape(JSON.stringify(response.headers, null, "  ")).replace(/\n/g, "<br>") + "</pre>");
    $(".response", $(this.el)).slideDown();
    $(".response_hider", $(this.el)).show();
    $(".response_throbber", $(this.el)).hide();
    response_body_el = $('.response_body', $(this.el))[0];
    opts = this.options.swaggerOptions;
    if (opts.highlightSizeThreshold && response.data.length > opts.highlightSizeThreshold) {
      return response_body_el;
    } else {
      return hljs.highlightBlock(response_body_el);
    }
  };

  OperationView.prototype.toggleOperationContent = function() {
    var elem;
    elem = $('#' + Docs.escapeResourceName(this.parentId + "_" + this.nickname + "_content"));
    if (elem.is(':visible')) {
      return Docs.collapseOperation(elem);
    } else {
      return Docs.expandOperation(elem);
    }
  };

  return OperationView;

})(Backbone.View);

this["Handlebars"]["templates"]["param_readonly"] = Handlebars.template({"1":function(depth0,helpers,partials,data) {
  var helper, functionType="function", helperMissing=helpers.helperMissing, escapeExpression=this.escapeExpression;
  return "        <textarea class='body-textarea' readonly='readonly' name='"
    + escapeExpression(((helper = (helper = helpers.name || (depth0 != null ? depth0.name : depth0)) != null ? helper : helperMissing),(typeof helper === functionType ? helper.call(depth0, {"name":"name","hash":{},"data":data}) : helper)))
    + "'>"
    + escapeExpression(((helper = (helper = helpers['default'] || (depth0 != null ? depth0['default'] : depth0)) != null ? helper : helperMissing),(typeof helper === functionType ? helper.call(depth0, {"name":"default","hash":{},"data":data}) : helper)))
    + "</textarea>\n";
},"3":function(depth0,helpers,partials,data) {
  var stack1, buffer = "";
  stack1 = helpers['if'].call(depth0, (depth0 != null ? depth0['default'] : depth0), {"name":"if","hash":{},"fn":this.program(4, data),"inverse":this.program(6, data),"data":data});
  if (stack1 != null) { buffer += stack1; }
  return buffer;
},"4":function(depth0,helpers,partials,data) {
  var helper, functionType="function", helperMissing=helpers.helperMissing, escapeExpression=this.escapeExpression;
  return "            "
    + escapeExpression(((helper = (helper = helpers['default'] || (depth0 != null ? depth0['default'] : depth0)) != null ? helper : helperMissing),(typeof helper === functionType ? helper.call(depth0, {"name":"default","hash":{},"data":data}) : helper)))
    + "\n";
},"6":function(depth0,helpers,partials,data) {
  return "            (empty)\n";
  },"compiler":[6,">= 2.0.0-beta.1"],"main":function(depth0,helpers,partials,data) {
  var stack1, helper, functionType="function", helperMissing=helpers.helperMissing, escapeExpression=this.escapeExpression, buffer = "<td class='code'>"
    + escapeExpression(((helper = (helper = helpers.name || (depth0 != null ? depth0.name : depth0)) != null ? helper : helperMissing),(typeof helper === functionType ? helper.call(depth0, {"name":"name","hash":{},"data":data}) : helper)))
    + "</td>\n<td>\n";
  stack1 = helpers['if'].call(depth0, (depth0 != null ? depth0.isBody : depth0), {"name":"if","hash":{},"fn":this.program(1, data),"inverse":this.program(3, data),"data":data});
  if (stack1 != null) { buffer += stack1; }
  buffer += "</td>\n<td class=\"markdown\">";
  stack1 = ((helper = (helper = helpers.description || (depth0 != null ? depth0.description : depth0)) != null ? helper : helperMissing),(typeof helper === functionType ? helper.call(depth0, {"name":"description","hash":{},"data":data}) : helper));
  if (stack1 != null) { buffer += stack1; }
  buffer += "</td>\n<td>";
  stack1 = ((helper = (helper = helpers.paramType || (depth0 != null ? depth0.paramType : depth0)) != null ? helper : helperMissing),(typeof helper === functionType ? helper.call(depth0, {"name":"paramType","hash":{},"data":data}) : helper));
  if (stack1 != null) { buffer += stack1; }
  return buffer + "</td>\n<td><span class=\"model-signature\"></span></td>\n";
},"useData":true});
var ParameterContentTypeView,
  __extends = function(child, parent) { for (var key in parent) { if (__hasProp.call(parent, key)) child[key] = parent[key]; } function ctor() { this.constructor = child; } ctor.prototype = parent.prototype; child.prototype = new ctor(); child.__super__ = parent.prototype; return child; },
  __hasProp = {}.hasOwnProperty;

ParameterContentTypeView = (function(_super) {
  __extends(ParameterContentTypeView, _super);

  function ParameterContentTypeView() {
    return ParameterContentTypeView.__super__.constructor.apply(this, arguments);
  }

  ParameterContentTypeView.prototype.initialize = function() {};

  ParameterContentTypeView.prototype.render = function() {
    var template;
    template = this.template();
    $(this.el).html(template(this.model));
    $('label[for=parameterContentType]', $(this.el)).text('Parameter content type:');
    return this;
  };

  ParameterContentTypeView.prototype.template = function() {
    return Handlebars.templates.parameter_content_type;
  };

  return ParameterContentTypeView;

})(Backbone.View);

this["Handlebars"]["templates"]["param_readonly_required"] = Handlebars.template({"1":function(depth0,helpers,partials,data) {
  var helper, functionType="function", helperMissing=helpers.helperMissing, escapeExpression=this.escapeExpression;
  return "        <textarea class='body-textarea'  readonly='readonly' placeholder='(required)' name='"
    + escapeExpression(((helper = (helper = helpers.name || (depth0 != null ? depth0.name : depth0)) != null ? helper : helperMissing),(typeof helper === functionType ? helper.call(depth0, {"name":"name","hash":{},"data":data}) : helper)))
    + "'>"
    + escapeExpression(((helper = (helper = helpers['default'] || (depth0 != null ? depth0['default'] : depth0)) != null ? helper : helperMissing),(typeof helper === functionType ? helper.call(depth0, {"name":"default","hash":{},"data":data}) : helper)))
    + "</textarea>\n";
},"3":function(depth0,helpers,partials,data) {
  var stack1, buffer = "";
  stack1 = helpers['if'].call(depth0, (depth0 != null ? depth0['default'] : depth0), {"name":"if","hash":{},"fn":this.program(4, data),"inverse":this.program(6, data),"data":data});
  if (stack1 != null) { buffer += stack1; }
  return buffer;
},"4":function(depth0,helpers,partials,data) {
  var helper, functionType="function", helperMissing=helpers.helperMissing, escapeExpression=this.escapeExpression;
  return "            "
    + escapeExpression(((helper = (helper = helpers['default'] || (depth0 != null ? depth0['default'] : depth0)) != null ? helper : helperMissing),(typeof helper === functionType ? helper.call(depth0, {"name":"default","hash":{},"data":data}) : helper)))
    + "\n";
},"6":function(depth0,helpers,partials,data) {
  return "            (empty)\n";
  },"compiler":[6,">= 2.0.0-beta.1"],"main":function(depth0,helpers,partials,data) {
  var stack1, helper, functionType="function", helperMissing=helpers.helperMissing, escapeExpression=this.escapeExpression, buffer = "<td class='code required'>"
    + escapeExpression(((helper = (helper = helpers.name || (depth0 != null ? depth0.name : depth0)) != null ? helper : helperMissing),(typeof helper === functionType ? helper.call(depth0, {"name":"name","hash":{},"data":data}) : helper)))
    + "</td>\n<td>\n";
  stack1 = helpers['if'].call(depth0, (depth0 != null ? depth0.isBody : depth0), {"name":"if","hash":{},"fn":this.program(1, data),"inverse":this.program(3, data),"data":data});
  if (stack1 != null) { buffer += stack1; }
  buffer += "</td>\n<td class=\"markdown\">";
  stack1 = ((helper = (helper = helpers.description || (depth0 != null ? depth0.description : depth0)) != null ? helper : helperMissing),(typeof helper === functionType ? helper.call(depth0, {"name":"description","hash":{},"data":data}) : helper));
  if (stack1 != null) { buffer += stack1; }
  buffer += "</td>\n<td>";
  stack1 = ((helper = (helper = helpers.paramType || (depth0 != null ? depth0.paramType : depth0)) != null ? helper : helperMissing),(typeof helper === functionType ? helper.call(depth0, {"name":"paramType","hash":{},"data":data}) : helper));
  if (stack1 != null) { buffer += stack1; }
  return buffer + "</td>\n<td><span class=\"model-signature\"></span></td>\n";
},"useData":true});
var ParameterView,
  __extends = function(child, parent) { for (var key in parent) { if (__hasProp.call(parent, key)) child[key] = parent[key]; } function ctor() { this.constructor = child; } ctor.prototype = parent.prototype; child.prototype = new ctor(); child.__super__ = parent.prototype; return child; },
  __hasProp = {}.hasOwnProperty;

ParameterView = (function(_super) {
  __extends(ParameterView, _super);

  function ParameterView() {
    return ParameterView.__super__.constructor.apply(this, arguments);
  }

  ParameterView.prototype.initialize = function() {
    return Handlebars.registerHelper('isArray', function(param, opts) {
      if (param.type.toLowerCase() === 'array' || param.allowMultiple) {
        return opts.fn(this);
      } else {
        return opts.inverse(this);
      }
    });
  };

  ParameterView.prototype.render = function() {
    var contentTypeModel, isParam, parameterContentTypeView, ref, responseContentTypeView, schema, signatureModel, signatureView, template, type;
    type = this.model.type || this.model.dataType;
    if (typeof type === 'undefined') {
      schema = this.model.schema;
      if (schema && schema['$ref']) {
        ref = schema['$ref'];
        if (ref.indexOf('#/definitions/') === 0) {
          type = ref.substring('#/definitions/'.length);
        } else {
          type = ref;
        }
      }
    }
    this.model.type = type;
    this.model.paramType = this.model["in"] || this.model.paramType;
    if (this.model.paramType === 'body' || this.model["in"] === 'body') {
      this.model.isBody = true;
    }
    if (type && type.toLowerCase() === 'file') {
      this.model.isFile = true;
    }
    this.model["default"] = this.model["default"] || this.model.defaultValue;
    if (this.model.allowableValues) {
      this.model.isList = true;
    }
    template = this.template();
    $(this.el).html(template(this.model));
    signatureModel = {
      sampleJSON: this.model.sampleJSON,
      isParam: true,
      signature: this.model.signature
    };
    if (this.model.sampleJSON) {
      signatureView = new SignatureView({
        model: signatureModel,
        tagName: 'div'
      });
      $('.model-signature', $(this.el)).append(signatureView.render().el);
    } else {
      $('.model-signature', $(this.el)).html(this.model.signature);
    }
    isParam = false;
    if (this.model.isBody) {
      isParam = true;
    }
    contentTypeModel = {
      isParam: isParam
    };
    contentTypeModel.consumes = this.model.consumes;
    if (isParam) {
      parameterContentTypeView = new ParameterContentTypeView({
        model: contentTypeModel
      });
      $('.parameter-content-type', $(this.el)).append(parameterContentTypeView.render().el);
    } else {
      responseContentTypeView = new ResponseContentTypeView({
        model: contentTypeModel
      });
      $('.response-content-type', $(this.el)).append(responseContentTypeView.render().el);
    }
    return this;
  };

  ParameterView.prototype.template = function() {
    if (this.model.isList) {
      return Handlebars.templates.param_list;
    } else {
      if (this.options.readOnly) {
        if (this.model.required) {
          return Handlebars.templates.param_readonly_required;
        } else {
          return Handlebars.templates.param_readonly;
        }
      } else {
        if (this.model.required) {
          return Handlebars.templates.param_required;
        } else {
          return Handlebars.templates.param;
        }
      }
    }
  };

  return ParameterView;

})(Backbone.View);

this["Handlebars"]["templates"]["param_required"] = Handlebars.template({"1":function(depth0,helpers,partials,data) {
  var stack1, buffer = "";
  stack1 = helpers['if'].call(depth0, (depth0 != null ? depth0.isFile : depth0), {"name":"if","hash":{},"fn":this.program(2, data),"inverse":this.program(4, data),"data":data});
  if (stack1 != null) { buffer += stack1; }
  return buffer;
},"2":function(depth0,helpers,partials,data) {
  var helper, functionType="function", helperMissing=helpers.helperMissing, escapeExpression=this.escapeExpression;
  return "			<input type=\"file\" name='"
    + escapeExpression(((helper = (helper = helpers.name || (depth0 != null ? depth0.name : depth0)) != null ? helper : helperMissing),(typeof helper === functionType ? helper.call(depth0, {"name":"name","hash":{},"data":data}) : helper)))
    + "'/>\n";
},"4":function(depth0,helpers,partials,data) {
  var stack1, buffer = "";
  stack1 = helpers['if'].call(depth0, (depth0 != null ? depth0['default'] : depth0), {"name":"if","hash":{},"fn":this.program(5, data),"inverse":this.program(7, data),"data":data});
  if (stack1 != null) { buffer += stack1; }
  return buffer;
},"5":function(depth0,helpers,partials,data) {
  var helper, functionType="function", helperMissing=helpers.helperMissing, escapeExpression=this.escapeExpression;
  return "				<textarea class='body-textarea required' placeholder='(required)' name='"
    + escapeExpression(((helper = (helper = helpers.name || (depth0 != null ? depth0.name : depth0)) != null ? helper : helperMissing),(typeof helper === functionType ? helper.call(depth0, {"name":"name","hash":{},"data":data}) : helper)))
    + "'>"
    + escapeExpression(((helper = (helper = helpers['default'] || (depth0 != null ? depth0['default'] : depth0)) != null ? helper : helperMissing),(typeof helper === functionType ? helper.call(depth0, {"name":"default","hash":{},"data":data}) : helper)))
    + "</textarea>\n        <br />\n        <div class=\"parameter-content-type\" />\n";
},"7":function(depth0,helpers,partials,data) {
  var helper, functionType="function", helperMissing=helpers.helperMissing, escapeExpression=this.escapeExpression;
  return "				<textarea class='body-textarea required' placeholder='(required)' name='"
    + escapeExpression(((helper = (helper = helpers.name || (depth0 != null ? depth0.name : depth0)) != null ? helper : helperMissing),(typeof helper === functionType ? helper.call(depth0, {"name":"name","hash":{},"data":data}) : helper)))
    + "'></textarea>\n				<br />\n				<div class=\"parameter-content-type\" />\n";
},"9":function(depth0,helpers,partials,data) {
  var stack1, buffer = "";
  stack1 = helpers['if'].call(depth0, (depth0 != null ? depth0.isFile : depth0), {"name":"if","hash":{},"fn":this.program(10, data),"inverse":this.program(12, data),"data":data});
  if (stack1 != null) { buffer += stack1; }
  return buffer;
},"10":function(depth0,helpers,partials,data) {
  var helper, functionType="function", helperMissing=helpers.helperMissing, escapeExpression=this.escapeExpression;
  return "			<input class='parameter' class='required' type='file' name='"
    + escapeExpression(((helper = (helper = helpers.name || (depth0 != null ? depth0.name : depth0)) != null ? helper : helperMissing),(typeof helper === functionType ? helper.call(depth0, {"name":"name","hash":{},"data":data}) : helper)))
    + "'/>\n";
},"12":function(depth0,helpers,partials,data) {
  var stack1, buffer = "";
  stack1 = helpers['if'].call(depth0, (depth0 != null ? depth0['default'] : depth0), {"name":"if","hash":{},"fn":this.program(13, data),"inverse":this.program(15, data),"data":data});
  if (stack1 != null) { buffer += stack1; }
  return buffer;
},"13":function(depth0,helpers,partials,data) {
  var helper, functionType="function", helperMissing=helpers.helperMissing, escapeExpression=this.escapeExpression;
  return "				<input class='parameter required' minlength='1' name='"
    + escapeExpression(((helper = (helper = helpers.name || (depth0 != null ? depth0.name : depth0)) != null ? helper : helperMissing),(typeof helper === functionType ? helper.call(depth0, {"name":"name","hash":{},"data":data}) : helper)))
    + "' placeholder='(required)' type='text' value='"
    + escapeExpression(((helper = (helper = helpers['default'] || (depth0 != null ? depth0['default'] : depth0)) != null ? helper : helperMissing),(typeof helper === functionType ? helper.call(depth0, {"name":"default","hash":{},"data":data}) : helper)))
    + "'/>\n";
},"15":function(depth0,helpers,partials,data) {
  var helper, functionType="function", helperMissing=helpers.helperMissing, escapeExpression=this.escapeExpression;
  return "				<input class='parameter required' minlength='1' name='"
    + escapeExpression(((helper = (helper = helpers.name || (depth0 != null ? depth0.name : depth0)) != null ? helper : helperMissing),(typeof helper === functionType ? helper.call(depth0, {"name":"name","hash":{},"data":data}) : helper)))
    + "' placeholder='(required)' type='text' value=''/>\n";
},"compiler":[6,">= 2.0.0-beta.1"],"main":function(depth0,helpers,partials,data) {
  var stack1, helper, functionType="function", helperMissing=helpers.helperMissing, escapeExpression=this.escapeExpression, buffer = "<td class='code required'>"
    + escapeExpression(((helper = (helper = helpers.name || (depth0 != null ? depth0.name : depth0)) != null ? helper : helperMissing),(typeof helper === functionType ? helper.call(depth0, {"name":"name","hash":{},"data":data}) : helper)))
    + "</td>\n<td>\n";
  stack1 = helpers['if'].call(depth0, (depth0 != null ? depth0.isBody : depth0), {"name":"if","hash":{},"fn":this.program(1, data),"inverse":this.program(9, data),"data":data});
  if (stack1 != null) { buffer += stack1; }
  buffer += "</td>\n<td>\n	<strong><span class=\"markdown\">";
  stack1 = ((helper = (helper = helpers.description || (depth0 != null ? depth0.description : depth0)) != null ? helper : helperMissing),(typeof helper === functionType ? helper.call(depth0, {"name":"description","hash":{},"data":data}) : helper));
  if (stack1 != null) { buffer += stack1; }
  buffer += "</span></strong>\n</td>\n<td>";
  stack1 = ((helper = (helper = helpers.paramType || (depth0 != null ? depth0.paramType : depth0)) != null ? helper : helperMissing),(typeof helper === functionType ? helper.call(depth0, {"name":"paramType","hash":{},"data":data}) : helper));
  if (stack1 != null) { buffer += stack1; }
  return buffer + "</td>\n<td><span class=\"model-signature\"></span></td>\n";
},"useData":true});
var ResourceView,
  __extends = function(child, parent) { for (var key in parent) { if (__hasProp.call(parent, key)) child[key] = parent[key]; } function ctor() { this.constructor = child; } ctor.prototype = parent.prototype; child.prototype = new ctor(); child.__super__ = parent.prototype; return child; },
  __hasProp = {}.hasOwnProperty;

ResourceView = (function(_super) {
  __extends(ResourceView, _super);

  function ResourceView() {
    return ResourceView.__super__.constructor.apply(this, arguments);
  }

  ResourceView.prototype.initialize = function(opts) {
    if (opts == null) {
      opts = {};
    }
    this.auths = opts.auths;
    if ("" === this.model.description) {
      return this.model.description = null;
    }
  };

  ResourceView.prototype.render = function() {
    var counter, id, methods, operation, _i, _len, _ref;
    methods = {};
    if (this.model.description != null) {
      this.model.summary = this.model.description;
    }
    $(this.el).html(Handlebars.templates.resource(this.model));
    _ref = this.model.operationsArray;
    for (_i = 0, _len = _ref.length; _i < _len; _i++) {
      operation = _ref[_i];
      counter = 0;
      id = operation.nickname;
      while (typeof methods[id] !== 'undefined') {
        id = id + "_" + counter;
        counter += 1;
      }
      methods[id] = operation;
      operation.nickname = id;
      operation.parentId = this.model.id;
      this.addOperation(operation);
    }
    $('.toggleEndpointList', this.el).click(this.callDocs.bind(this, 'toggleEndpointListForResource'));
    $('.collapseResource', this.el).click(this.callDocs.bind(this, 'collapseOperationsForResource'));
    $('.expandResource', this.el).click(this.callDocs.bind(this, 'expandOperationsForResource'));
    return this;
  };

  ResourceView.prototype.addOperation = function(operation) {
    var operationView;
    operation.number = this.number;
    operationView = new OperationView({
      model: operation,
      tagName: 'li',
      className: 'endpoint',
      swaggerOptions: this.options.swaggerOptions,
      auths: this.auths
    });
    $('.endpoints', $(this.el)).append(operationView.render().el);
    return this.number++;
  };

  ResourceView.prototype.callDocs = function(fnName, e) {
    e.preventDefault();
    return Docs[fnName](e.currentTarget.getAttribute('data-id'));
  };

  return ResourceView;

})(Backbone.View);

this["Handlebars"]["templates"]["parameter_content_type"] = Handlebars.template({"1":function(depth0,helpers,partials,data) {
  var stack1, buffer = "";
  stack1 = helpers.each.call(depth0, (depth0 != null ? depth0.consumes : depth0), {"name":"each","hash":{},"fn":this.program(2, data),"inverse":this.noop,"data":data});
  if (stack1 != null) { buffer += stack1; }
  return buffer;
},"2":function(depth0,helpers,partials,data) {
  var stack1, lambda=this.lambda, buffer = "  <option value=\"";
  stack1 = lambda(depth0, depth0);
  if (stack1 != null) { buffer += stack1; }
  buffer += "\">";
  stack1 = lambda(depth0, depth0);
  if (stack1 != null) { buffer += stack1; }
  return buffer + "</option>\n";
},"4":function(depth0,helpers,partials,data) {
  return "  <option value=\"application/json\">application/json</option>\n";
  },"compiler":[6,">= 2.0.0-beta.1"],"main":function(depth0,helpers,partials,data) {
  var stack1, buffer = "<label for=\"parameterContentType\"></label>\n<select name=\"parameterContentType\">\n";
  stack1 = helpers['if'].call(depth0, (depth0 != null ? depth0.consumes : depth0), {"name":"if","hash":{},"fn":this.program(1, data),"inverse":this.program(4, data),"data":data});
  if (stack1 != null) { buffer += stack1; }
  return buffer + "</select>\n";
},"useData":true});
var ResponseContentTypeView,
  __extends = function(child, parent) { for (var key in parent) { if (__hasProp.call(parent, key)) child[key] = parent[key]; } function ctor() { this.constructor = child; } ctor.prototype = parent.prototype; child.prototype = new ctor(); child.__super__ = parent.prototype; return child; },
  __hasProp = {}.hasOwnProperty;

ResponseContentTypeView = (function(_super) {
  __extends(ResponseContentTypeView, _super);

  function ResponseContentTypeView() {
    return ResponseContentTypeView.__super__.constructor.apply(this, arguments);
  }

  ResponseContentTypeView.prototype.initialize = function() {};

  ResponseContentTypeView.prototype.render = function() {
    var template;
    template = this.template();
    $(this.el).html(template(this.model));
    $('label[for=responseContentType]', $(this.el)).text('Response Content Type');
    return this;
  };

  ResponseContentTypeView.prototype.template = function() {
    return Handlebars.templates.response_content_type;
  };

  return ResponseContentTypeView;

})(Backbone.View);

this["Handlebars"]["templates"]["resource"] = Handlebars.template({"1":function(depth0,helpers,partials,data) {
  return " : ";
  },"3":function(depth0,helpers,partials,data) {
  var helper, functionType="function", helperMissing=helpers.helperMissing, escapeExpression=this.escapeExpression;
  return "<li>\n      <a href='"
    + escapeExpression(((helper = (helper = helpers.url || (depth0 != null ? depth0.url : depth0)) != null ? helper : helperMissing),(typeof helper === functionType ? helper.call(depth0, {"name":"url","hash":{},"data":data}) : helper)))
    + "' data-swTarnslate='1'>Raw</a>\n    </li>";
},"compiler":[6,">= 2.0.0-beta.1"],"main":function(depth0,helpers,partials,data) {
  var stack1, helper, options, functionType="function", helperMissing=helpers.helperMissing, escapeExpression=this.escapeExpression, blockHelperMissing=helpers.blockHelperMissing, buffer = "<div class='heading'>\n  <h2>\n    <a href='#!/"
    + escapeExpression(((helper = (helper = helpers.id || (depth0 != null ? depth0.id : depth0)) != null ? helper : helperMissing),(typeof helper === functionType ? helper.call(depth0, {"name":"id","hash":{},"data":data}) : helper)))
    + "' class=\"toggleEndpointList\" data-id=\""
    + escapeExpression(((helper = (helper = helpers.id || (depth0 != null ? depth0.id : depth0)) != null ? helper : helperMissing),(typeof helper === functionType ? helper.call(depth0, {"name":"id","hash":{},"data":data}) : helper)))
    + "\">"
    + escapeExpression(((helper = (helper = helpers.name || (depth0 != null ? depth0.name : depth0)) != null ? helper : helperMissing),(typeof helper === functionType ? helper.call(depth0, {"name":"name","hash":{},"data":data}) : helper)))
    + "</a> ";
  stack1 = ((helper = (helper = helpers.summary || (depth0 != null ? depth0.summary : depth0)) != null ? helper : helperMissing),(options={"name":"summary","hash":{},"fn":this.program(1, data),"inverse":this.noop,"data":data}),(typeof helper === functionType ? helper.call(depth0, options) : helper));
  if (!helpers.summary) { stack1 = blockHelperMissing.call(depth0, stack1, options); }
  if (stack1 != null) { buffer += stack1; }
  stack1 = ((helper = (helper = helpers.summary || (depth0 != null ? depth0.summary : depth0)) != null ? helper : helperMissing),(typeof helper === functionType ? helper.call(depth0, {"name":"summary","hash":{},"data":data}) : helper));
  if (stack1 != null) { buffer += stack1; }
  buffer += "\n  </h2>\n  <ul class='options'>\n    <li>\n      <a href='#!/"
    + escapeExpression(((helper = (helper = helpers.id || (depth0 != null ? depth0.id : depth0)) != null ? helper : helperMissing),(typeof helper === functionType ? helper.call(depth0, {"name":"id","hash":{},"data":data}) : helper)))
    + "' id='endpointListTogger_"
    + escapeExpression(((helper = (helper = helpers.id || (depth0 != null ? depth0.id : depth0)) != null ? helper : helperMissing),(typeof helper === functionType ? helper.call(depth0, {"name":"id","hash":{},"data":data}) : helper)))
    + "' class=\"toggleEndpointList\" data-id=\""
    + escapeExpression(((helper = (helper = helpers.id || (depth0 != null ? depth0.id : depth0)) != null ? helper : helperMissing),(typeof helper === functionType ? helper.call(depth0, {"name":"id","hash":{},"data":data}) : helper)))
    + "\" data-swTarnslate='1'>Show/Hide</a>\n    </li>\n    <li>\n      <a href='#' class=\"collapseResource\" data-id=\""
    + escapeExpression(((helper = (helper = helpers.id || (depth0 != null ? depth0.id : depth0)) != null ? helper : helperMissing),(typeof helper === functionType ? helper.call(depth0, {"name":"id","hash":{},"data":data}) : helper)))
    + "\">\n        <span data-swTarnslate='1'>List Operations</span>\n      </a>\n    </li>\n    <li>\n      <a href='#' class=\"expandResource\" data-id=\""
    + escapeExpression(((helper = (helper = helpers.id || (depth0 != null ? depth0.id : depth0)) != null ? helper : helperMissing),(typeof helper === functionType ? helper.call(depth0, {"name":"id","hash":{},"data":data}) : helper)))
    + "\">\n        <span data-swTarnslate='1'>Expand Operations</span>\n      </a>\n    </li>\n    ";
  stack1 = ((helper = (helper = helpers.url || (depth0 != null ? depth0.url : depth0)) != null ? helper : helperMissing),(options={"name":"url","hash":{},"fn":this.program(3, data),"inverse":this.noop,"data":data}),(typeof helper === functionType ? helper.call(depth0, options) : helper));
  if (!helpers.url) { stack1 = blockHelperMissing.call(depth0, stack1, options); }
  if (stack1 != null) { buffer += stack1; }
  return buffer + "\n  </ul>\n</div>\n<ul class='endpoints' id='"
    + escapeExpression(((helper = (helper = helpers.id || (depth0 != null ? depth0.id : depth0)) != null ? helper : helperMissing),(typeof helper === functionType ? helper.call(depth0, {"name":"id","hash":{},"data":data}) : helper)))
    + "_endpoint_list' style='display:none'>\n\n</ul>\n";
},"useData":true});
var SignatureView,
  __extends = function(child, parent) { for (var key in parent) { if (__hasProp.call(parent, key)) child[key] = parent[key]; } function ctor() { this.constructor = child; } ctor.prototype = parent.prototype; child.prototype = new ctor(); child.__super__ = parent.prototype; return child; },
  __hasProp = {}.hasOwnProperty;

SignatureView = (function(_super) {
  __extends(SignatureView, _super);

  function SignatureView() {
    return SignatureView.__super__.constructor.apply(this, arguments);
  }

  SignatureView.prototype.events = {
    'click a.description-link': 'switchToDescription',
    'click a.snippet-link': 'switchToSnippet',
    'mousedown .snippet': 'snippetToTextArea'
  };

  SignatureView.prototype.initialize = function() {};

  SignatureView.prototype.render = function() {
    var template;
    template = this.template();
    $(this.el).html(template(this.model));
    this.switchToSnippet();
    this.isParam = this.model.isParam;
    if (this.isParam) {
      $('.notice', $(this.el)).text('Click to set as parameter value');
    }
    return this;
  };

  SignatureView.prototype.template = function() {
    return Handlebars.templates.signature;
  };

  SignatureView.prototype.switchToDescription = function(e) {
    if (e != null) {
      e.preventDefault();
    }
    $(".snippet", $(this.el)).hide();
    $(".description", $(this.el)).show();
    $('.description-link', $(this.el)).addClass('selected');
    return $('.snippet-link', $(this.el)).removeClass('selected');
  };

  SignatureView.prototype.switchToSnippet = function(e) {
    if (e != null) {
      e.preventDefault();
    }
    $(".description", $(this.el)).hide();
    $(".snippet", $(this.el)).show();
    $('.snippet-link', $(this.el)).addClass('selected');
    return $('.description-link', $(this.el)).removeClass('selected');
  };

  SignatureView.prototype.snippetToTextArea = function(e) {
    var textArea;
    if (this.isParam) {
      if (e != null) {
        e.preventDefault();
      }
      textArea = $('textarea', $(this.el.parentNode.parentNode.parentNode));
      if ($.trim(textArea.val()) === '') {
        return textArea.val(this.model.sampleJSON);
      }
    }
  };

  return SignatureView;

})(Backbone.View);

this["Handlebars"]["templates"]["response_content_type"] = Handlebars.template({"1":function(depth0,helpers,partials,data) {
  var stack1, buffer = "";
  stack1 = helpers.each.call(depth0, (depth0 != null ? depth0.produces : depth0), {"name":"each","hash":{},"fn":this.program(2, data),"inverse":this.noop,"data":data});
  if (stack1 != null) { buffer += stack1; }
  return buffer;
},"2":function(depth0,helpers,partials,data) {
  var stack1, lambda=this.lambda, buffer = "  <option value=\"";
  stack1 = lambda(depth0, depth0);
  if (stack1 != null) { buffer += stack1; }
  buffer += "\">";
  stack1 = lambda(depth0, depth0);
  if (stack1 != null) { buffer += stack1; }
  return buffer + "</option>\n";
},"4":function(depth0,helpers,partials,data) {
  return "  <option value=\"application/json\">application/json</option>\n";
  },"compiler":[6,">= 2.0.0-beta.1"],"main":function(depth0,helpers,partials,data) {
  var stack1, buffer = "<label for=\"responseContentType\"  data-swTarnslate=1></label>\n<select name=\"responseContentType\">\n";
  stack1 = helpers['if'].call(depth0, (depth0 != null ? depth0.produces : depth0), {"name":"if","hash":{},"fn":this.program(1, data),"inverse":this.program(4, data),"data":data});
  if (stack1 != null) { buffer += stack1; }
  return buffer + "</select>\n";
},"useData":true});
var StatusCodeView,
  __extends = function(child, parent) { for (var key in parent) { if (__hasProp.call(parent, key)) child[key] = parent[key]; } function ctor() { this.constructor = child; } ctor.prototype = parent.prototype; child.prototype = new ctor(); child.__super__ = parent.prototype; return child; },
  __hasProp = {}.hasOwnProperty;

StatusCodeView = (function(_super) {
  __extends(StatusCodeView, _super);

  function StatusCodeView() {
    return StatusCodeView.__super__.constructor.apply(this, arguments);
  }

  StatusCodeView.prototype.initialize = function() {};

  StatusCodeView.prototype.render = function() {
    var responseModel, responseModelView, template;
    template = this.template();
    $(this.el).html(template(this.model));
    if (swaggerUi.api.models.hasOwnProperty(this.model.responseModel)) {
      responseModel = {
        sampleJSON: JSON.stringify(swaggerUi.api.models[this.model.responseModel].createJSONSample(), null, 2),
        isParam: false,
        signature: swaggerUi.api.models[this.model.responseModel].getMockSignature()
      };
      responseModelView = new SignatureView({
        model: responseModel,
        tagName: 'div'
      });
      $('.model-signature', this.$el).append(responseModelView.render().el);
    } else {
      $('.model-signature', this.$el).html('');
    }
    return this;
  };

  StatusCodeView.prototype.template = function() {
    return Handlebars.templates.status_code;
  };

  return StatusCodeView;

})(Backbone.View);

this["Handlebars"]["templates"]["signature"] = Handlebars.template({"compiler":[6,">= 2.0.0-beta.1"],"main":function(depth0,helpers,partials,data) {
  var stack1, helper, functionType="function", helperMissing=helpers.helperMissing, escapeExpression=this.escapeExpression, buffer = "<div>\n<ul class=\"signature-nav\">\n  <li><a class=\"description-link\" href=\"#\" data-swTarnslate='1'>Model</a></li>\n  <li><a class=\"snippet-link\" href=\"#\" data-swTarnslate='1'>Model Schema</a></li>\n</ul>\n<div>\n\n<div class=\"signature-container\">\n  <div class=\"description\">\n    ";
  stack1 = ((helper = (helper = helpers.signature || (depth0 != null ? depth0.signature : depth0)) != null ? helper : helperMissing),(typeof helper === functionType ? helper.call(depth0, {"name":"signature","hash":{},"data":data}) : helper));
  if (stack1 != null) { buffer += stack1; }
  return buffer + "\n  </div>\n\n  <div class=\"snippet\">\n    <pre><code>"
    + escapeExpression(((helper = (helper = helpers.sampleJSON || (depth0 != null ? depth0.sampleJSON : depth0)) != null ? helper : helperMissing),(typeof helper === functionType ? helper.call(depth0, {"name":"sampleJSON","hash":{},"data":data}) : helper)))
    + "</code></pre>\n    <small class=\"notice\"></small>\n  </div>\n</div>\n\n";
},"useData":true});
this["Handlebars"]["templates"]["status_code"] = Handlebars.template({"compiler":[6,">= 2.0.0-beta.1"],"main":function(depth0,helpers,partials,data) {
  var stack1, helper, functionType="function", helperMissing=helpers.helperMissing, escapeExpression=this.escapeExpression, buffer = "<td width='15%' class='code'>"
    + escapeExpression(((helper = (helper = helpers.code || (depth0 != null ? depth0.code : depth0)) != null ? helper : helperMissing),(typeof helper === functionType ? helper.call(depth0, {"name":"code","hash":{},"data":data}) : helper)))
    + "</td>\n<td>";
  stack1 = ((helper = (helper = helpers.message || (depth0 != null ? depth0.message : depth0)) != null ? helper : helperMissing),(typeof helper === functionType ? helper.call(depth0, {"name":"message","hash":{},"data":data}) : helper));
  if (stack1 != null) { buffer += stack1; }
  return buffer + "</td>\n<td width='50%'><span class=\"model-signature\" /></td>";
},"useData":true});<|MERGE_RESOLUTION|>--- conflicted
+++ resolved
@@ -206,17 +206,6 @@
 	}
 };
 
-<<<<<<< HEAD
-this["Handlebars"] = this["Handlebars"] || {};
-this["Handlebars"]["templates"] = this["Handlebars"]["templates"] || {};
-this["Handlebars"]["templates"]["apikey_button_view"] = Handlebars.template({"compiler":[6,">= 2.0.0-beta.1"],"main":function(depth0,helpers,partials,data) {
-  var helper, functionType="function", helperMissing=helpers.helperMissing, escapeExpression=this.escapeExpression;
-  return "<!--div class='auth_button' id='apikey_button'><img class='auth_icon' alt='apply api key' src='images/apikey.jpeg'></div-->\n<div class='auth_container' id='apikey_container'>\n  <div class='key_input_container'>\n    <div class='auth_label'>"
-    + escapeExpression(((helper = (helper = helpers.keyName || (depth0 != null ? depth0.keyName : depth0)) != null ? helper : helperMissing),(typeof helper === functionType ? helper.call(depth0, {"name":"keyName","hash":{},"data":data}) : helper)))
-    + "</div>\n    <input placeholder=\"api_key\" class=\"auth_input\" id=\"input_apiKey_entry\" name=\"apiKey\" type=\"text\"/>\n    <div class='auth_submit'><a class='auth_submit_button' id=\"apply_api_key\" href=\"#\" data-swTarnslate='1'>apply</a></div>\n  </div>\n</div>\n\n";
-},"useData":true});
-=======
->>>>>>> 34787348
 var SwaggerUi,
   __extends = function(child, parent) { for (var key in parent) { if (__hasProp.call(parent, key)) child[key] = parent[key]; } function ctor() { this.constructor = child; } ctor.prototype = parent.prototype; child.prototype = new ctor(); child.__super__ = parent.prototype; return child; },
   __hasProp = {}.hasOwnProperty;
@@ -302,13 +291,8 @@
     }
     this.options.url = url;
     this.headerView.update(url);
-<<<<<<< HEAD
-    this.api = new SwaggerClient(this.options);
-    
-    return this.api;
-=======
+
     return this.api = new SwaggerClient(this.options);
->>>>>>> 34787348
   };
 
   SwaggerUi.prototype.collapseAll = function() {
