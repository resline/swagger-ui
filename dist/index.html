--- conflicted
+++ resolved
@@ -54,13 +54,9 @@
           log("Unable to Load SwaggerUI");
         },
         docExpansion: "none",
-<<<<<<< HEAD
-        sorter : "alpha",
-        jsonEditor:true
-=======
+        jsonEditor:true,
         apisSorter: "alpha",
         showRequestHeaders: false
->>>>>>> 59459a60
       });
 
       function addApiKeyAuthorization(){
