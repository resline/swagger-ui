--- conflicted
+++ resolved
@@ -118,13 +118,10 @@
       Markdown,
       BaseLayout,
       VersionStamp,
-<<<<<<< HEAD
       OperationExt,
       OperationExtRow,
-      ParameterExt
-=======
+      ParameterExt,
       OperationContainer
->>>>>>> 2ad1bacf
     }
   }
 
