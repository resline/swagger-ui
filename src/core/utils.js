import Im from "immutable"

import camelCase from "lodash/camelCase"
import upperFirst from "lodash/upperFirst"
import _memoize from "lodash/memoize"
import find from "lodash/find"
import some from "lodash/some"
import eq from "lodash/eq"
import { memoizedSampleFromSchema, memoizedCreateXMLExample } from "core/plugins/samples/fn"
import win from "./window"
import cssEscape from "css.escape"

const DEFAULT_REPONSE_KEY = "default"

export const isImmutable = (maybe) => Im.Iterable.isIterable(maybe)

export function isJSONObject (str) {
  try {
    var o = JSON.parse(str)

    // Handle non-exception-throwing cases:
    // Neither JSON.parse(false) or JSON.parse(1234) throw errors, hence the type-checking,
    // but... JSON.parse(null) returns null, and typeof null === "object",
    // so we must check for that, too. Thankfully, null is falsey, so this suffices:
    if (o && typeof o === "object") {
      return o
    }
  }
  catch (e) {
    // do nothing
  }

  return false
}

export function objectify (thing) {
  if(!isObject(thing))
    return {}
  if(isImmutable(thing))
    return thing.toObject()
  return thing
}

export function arrayify (thing) {
  if(!thing)
    return []

  if(thing.toArray)
    return thing.toArray()

  return normalizeArray(thing)
}

export function fromJSOrdered (js) {
  if(isImmutable(js))
    return js // Can't do much here

  if (js instanceof win.File)
    return js

  return !isObject(js) ? js :
    Array.isArray(js) ?
      Im.Seq(js).map(fromJSOrdered).toList() :
      Im.OrderedMap(js).map(fromJSOrdered)
}

export function bindToState(obj, state) {
	var newObj = {}
	Object.keys(obj)
  .filter(key => typeof obj[key] === "function")
  .forEach(key => newObj[key] = obj[key].bind(null, state))
	return newObj
}

export function normalizeArray(arr) {
  if(Array.isArray(arr))
    return arr
  return [arr]
}

export function isFn(fn) {
  return typeof fn === "function"
}

export function isObject(obj) {
  return !!obj && typeof obj === "object"
}

export function isFunc(thing) {
  return typeof(thing) === "function"
}

export function isArray(thing) {
  return Array.isArray(thing)
}

// I've changed memoize libs more than once, so I'm using this a way to make that simpler
export const memoize = _memoize

export function objMap(obj, fn) {
  return Object.keys(obj).reduce((newObj, key) => {
    newObj[key] = fn(obj[key], key)
    return newObj
  }, {})
}

export function objReduce(obj, fn) {
  return Object.keys(obj).reduce((newObj, key) => {
    let res = fn(obj[key], key)
    if(res && typeof res === "object")
      Object.assign(newObj, res)
    return newObj
  }, {})
}

// Redux middleware that exposes the system to async actions (like redux-thunk, but with out system instead of (dispatch, getState)
export function systemThunkMiddleware(getSystem) {
  return ({ dispatch, getState }) => { // eslint-disable-line no-unused-vars
    return next => action => {
      if (typeof action === "function") {
        return action(getSystem())
      }

      return next(action)
    }
  }
}

export const errorLog = getSystem => () => next => action => {
  try{
    next( action )
  }
  catch( e ) {
    getSystem().errActions.newThrownErr( e, action )
  }
}

export function defaultStatusCode ( responses ) {
  let codes = responses.keySeq()
  return codes.contains(DEFAULT_REPONSE_KEY) ? DEFAULT_REPONSE_KEY : codes.filter( key => (key+"")[0] === "2").sort().first()
}


/**
 * Returns an Immutable List, safely
 * @param {Immutable.Iterable} iterable the iterable to get the key from
 * @param {String|[String]} key either an array of keys, or a single key
 * @returns {Immutable.List} either iterable.get(keys) or an empty Immutable.List
 */
export function getList(iterable, keys) {
  if(!Im.Iterable.isIterable(iterable)) {
    return Im.List()
  }
  let val = iterable.getIn(Array.isArray(keys) ? keys : [keys])
  return Im.List.isList(val) ? val : Im.List()
}

// Adapted from http://stackoverflow.com/a/2893259/454004
// Note: directly ported from CoffeeScript
export function formatXml (xml) {
  var contexp, fn, formatted, indent, l, lastType, len, lines, ln, reg, transitions, wsexp
  reg = /(>)(<)(\/*)/g
  wsexp = /[ ]*(.*)[ ]+\n/g
  contexp = /(<.+>)(.+\n)/g
  xml = xml.replace(/\r\n/g, "\n").replace(reg, "$1\n$2$3").replace(wsexp, "$1\n").replace(contexp, "$1\n$2")
  formatted = ""
  lines = xml.split("\n")
  indent = 0
  lastType = "other"
  transitions = {
    "single->single": 0,
    "single->closing": -1,
    "single->opening": 0,
    "single->other": 0,
    "closing->single": 0,
    "closing->closing": -1,
    "closing->opening": 0,
    "closing->other": 0,
    "opening->single": 1,
    "opening->closing": 0,
    "opening->opening": 1,
    "opening->other": 1,
    "other->single": 0,
    "other->closing": -1,
    "other->opening": 0,
    "other->other": 0
  }
  fn = function(ln) {
    var fromTo, key, padding, type, types, value
    types = {
      single: Boolean(ln.match(/<.+\/>/)),
      closing: Boolean(ln.match(/<\/.+>/)),
      opening: Boolean(ln.match(/<[^!?].*>/))
    }
    type = ((function() {
      var results
      results = []
      for (key in types) {
        value = types[key]
        if (value) {
          results.push(key)
        }
      }
      return results
    })())[0]
    type = type === void 0 ? "other" : type
    fromTo = lastType + "->" + type
    lastType = type
    padding = ""
    indent += transitions[fromTo]
    padding = ((function() {
      /* eslint-disable no-unused-vars */
      var m, ref1, results, j
      results = []
      for (j = m = 0, ref1 = indent; 0 <= ref1 ? m < ref1 : m > ref1; j = 0 <= ref1 ? ++m : --m) {
        results.push("  ")
      }
      /* eslint-enable no-unused-vars */
      return results
    })()).join("")
    if (fromTo === "opening->closing") {
      formatted = formatted.substr(0, formatted.length - 1) + ln + "\n"
    } else {
      formatted += padding + ln + "\n"
    }
  }
  for (l = 0, len = lines.length; l < len; l++) {
    ln = lines[l]
    fn(ln)
  }
  return formatted
}


/**
 * Adapted from http://github.com/asvd/microlight
 * @copyright 2016 asvd <heliosframework@gmail.com>
 */
export function highlight (el) {
  const MAX_LENGTH = 5000
  var
    _document = document,
    appendChild = "appendChild",
    test = "test"

  if (!el) return ""
  if (el.textContent.length > MAX_LENGTH) { return el.textContent }

  var reset = function(el) {
    var text = el.textContent,
      pos = 0, // current position
      next1 = text[0], // next character
      chr = 1, // current character
      prev1, // previous character
      prev2, // the one before the previous
      token = // current token content
        el.innerHTML = "", // (and cleaning the node)

    // current token type:
    //  0: anything else (whitespaces / newlines)
    //  1: operator or brace
    //  2: closing braces (after which '/' is division not regex)
    //  3: (key)word
    //  4: regex
    //  5: string starting with "
    //  6: string starting with '
    //  7: xml comment  <!-- -->
    //  8: multiline comment /* */
    //  9: single-line comment starting with two slashes //
    // 10: single-line comment starting with hash #
      tokenType = 0,

    // kept to determine between regex and division
      lastTokenType,
    // flag determining if token is multi-character
      multichar,
      node

    // running through characters and highlighting
    while (prev2 = prev1,
      // escaping if needed (with except for comments)
      // pervious character will not be therefore
      // recognized as a token finalize condition
      prev1 = tokenType < 7 && prev1 == "\\" ? 1 : chr
      ) {
      chr = next1
      next1=text[++pos]
      multichar = token.length > 1

      // checking if current token should be finalized
      if (!chr || // end of content
          // types 9-10 (single-line comments) end with a
          // newline
        (tokenType > 8 && chr == "\n") ||
        [ // finalize conditions for other token types
          // 0: whitespaces
          /\S/[test](chr), // merged together
          // 1: operators
          1, // consist of a single character
          // 2: braces
          1, // consist of a single character
          // 3: (key)word
          !/[$\w]/[test](chr),
          // 4: regex
          (prev1 == "/" || prev1 == "\n") && multichar,
          // 5: string with "
          prev1 == "\"" && multichar,
          // 6: string with '
          prev1 == "'" && multichar,
          // 7: xml comment
          text[pos-4]+prev2+prev1 == "-->",
          // 8: multiline comment
          prev2+prev1 == "*/"
        ][tokenType]
      ) {
        // appending the token to the result
        if (token) {
          // remapping token type into style
          // (some types are highlighted similarly)
          el[appendChild](
            node = _document.createElement("span")
          ).setAttribute("style", [
            // 0: not formatted
            "color: #555; font-weight: bold;",
            // 1: keywords
            "",
            // 2: punctuation
            "",
            // 3: strings and regexps
            "color: #555;",
            // 4: comments
            ""
          ][
            // not formatted
            !tokenType ? 0 :
              // punctuation
              tokenType < 3 ? 2 :
                // comments
                tokenType > 6 ? 4 :
                  // regex and strings
                  tokenType > 3 ? 3 :
                    // otherwise tokenType == 3, (key)word
                    // (1 if regexp matches, 0 otherwise)
                    + /^(a(bstract|lias|nd|rguments|rray|s(m|sert)?|uto)|b(ase|egin|ool(ean)?|reak|yte)|c(ase|atch|har|hecked|lass|lone|ompl|onst|ontinue)|de(bugger|cimal|clare|f(ault|er)?|init|l(egate|ete)?)|do|double|e(cho|ls?if|lse(if)?|nd|nsure|num|vent|x(cept|ec|p(licit|ort)|te(nds|nsion|rn)))|f(allthrough|alse|inal(ly)?|ixed|loat|or(each)?|riend|rom|unc(tion)?)|global|goto|guard|i(f|mp(lements|licit|ort)|n(it|clude(_once)?|line|out|stanceof|t(erface|ernal)?)?|s)|l(ambda|et|ock|ong)|m(icrolight|odule|utable)|NaN|n(amespace|ative|ext|ew|il|ot|ull)|o(bject|perator|r|ut|verride)|p(ackage|arams|rivate|rotected|rotocol|ublic)|r(aise|e(adonly|do|f|gister|peat|quire(_once)?|scue|strict|try|turn))|s(byte|ealed|elf|hort|igned|izeof|tatic|tring|truct|ubscript|uper|ynchronized|witch)|t(emplate|hen|his|hrows?|ransient|rue|ry|ype(alias|def|id|name|of))|u(n(checked|def(ined)?|ion|less|signed|til)|se|sing)|v(ar|irtual|oid|olatile)|w(char_t|hen|here|hile|ith)|xor|yield)$/[test](token)
            ])

          node[appendChild](_document.createTextNode(token))
        }

        // saving the previous token type
        // (skipping whitespaces and comments)
        lastTokenType =
          (tokenType && tokenType < 7) ?
            tokenType : lastTokenType

        // initializing a new token
        token = ""

        // determining the new token type (going up the
        // list until matching a token type start
        // condition)
        tokenType = 11
        while (![
          1, //  0: whitespace
                               //  1: operator or braces
          /[\/{}[(\-+*=<>:;|\\.,?!&@~]/[test](chr), // eslint-disable-line no-useless-escape
          /[\])]/[test](chr), //  2: closing brace
          /[$\w]/[test](chr), //  3: (key)word
          chr == "/" && //  4: regex
            // previous token was an
            // opening brace or an
            // operator (otherwise
            // division, not a regex)
          (lastTokenType < 2) &&
            // workaround for xml
            // closing tags
          prev1 != "<",
          chr == "\"", //  5: string with "
          chr == "'", //  6: string with '
                               //  7: xml comment
          chr+next1+text[pos+1]+text[pos+2] == "<!--",
          chr+next1 == "/*", //  8: multiline comment
          chr+next1 == "//", //  9: single-line comment
          chr == "#" // 10: hash-style comment
        ][--tokenType]);
      }

      token += chr
    }
  }

  return reset(el)
}

/**
 * Take an immutable map, and convert to a list.
 * Where the keys are merged with the value objects
 * @param {Immutable.Map} map, the map to convert
 * @param {String} key the key to use, when merging the `key`
 * @returns {Immutable.List}
 */
export function mapToList(map, keyNames="key", collectedKeys=Im.Map()) {
  if(!Im.Map.isMap(map) || !map.size) {
    return Im.List()
  }

  if(!Array.isArray(keyNames)) {
    keyNames = [ keyNames ]
  }

  if(keyNames.length < 1) {
    return map.merge(collectedKeys)
  }

  // I need to avoid `flatMap` from merging in the Maps, as well as the lists
  let list = Im.List()
  let keyName = keyNames[0]
  for(let entry of map.entries()) {
    let [key, val] = entry
    let nextList = mapToList(val, keyNames.slice(1), collectedKeys.set(keyName, key))
    if(Im.List.isList(nextList)) {
      list = list.concat(nextList)
    } else {
      list = list.push(nextList)
    }
  }

  return list
}

// PascalCase, aka UpperCamelCase
export function pascalCase(str) {
  return upperFirst(camelCase(str))
}

// Remove the ext of a filename, and pascalCase it
export function pascalCaseFilename(filename) {
  return pascalCase(filename.replace(/\.[^./]*$/, ""))
}

// Check if ...
// - new props
// - If immutable, use .is()
// - if in explicit objectList, then compare using _.eq
// - else use ===
export const propChecker = (props, nextProps, objectList=[], ignoreList=[]) => {

  if(Object.keys(props).length !== Object.keys(nextProps).length) {
    return true
  }

  return (
    some(props, (a, name) => {
      if(ignoreList.includes(name)) {
        return false
      }
      let b = nextProps[name]

      if(Im.Iterable.isIterable(a)) {
        return !Im.is(a,b)
      }

      // Not going to compare objects
      if(typeof a === "object" && typeof b === "object") {
        return false
      }

      return a !== b
    })
    || objectList.some( objectPropName => !eq(props[objectPropName], nextProps[objectPropName])))
}

export const validateNumber = ( val ) => {
  if (!/^-?\d+(\.?\d+)?$/.test(val)) {
    return "Value must be a number"
  }
}

export const validateInteger = ( val ) => {
  if (!/^-?\d+$/.test(val)) {
    return "Value must be an integer"
  }
}

export const validateFile = ( val ) => {
  if ( val && !(val instanceof win.File) ) {
    return "Value must be a file"
  }
}

export const validateBoolean = ( val ) => {
  if ( !(val === "true" || val === "false" || val === true || val === false) ) {
    return "Value must be a boolean"
  }
}

export const validateString = ( val ) => {
  if ( val && typeof val !== "string" ) {
    return "Value must be a string"
  }
}

// validation of parameters before execute
export const validateParam = (param, isXml) => {
  let errors = []
  let value = isXml && param.get("in") === "body" ? param.get("value_xml") : param.get("value")
  let required = param.get("required")
  let type = param.get("type")

  /*
    If the parameter is required OR the parameter has a value (meaning optional, but filled in)
    then we should do our validation routine.
    Only bother validating the parameter if the type was specified.
  */
  if ( type && (required || value) ) {
    // These checks should evaluate to true if the parameter's value is valid
    let stringCheck = type === "string" && value && !validateString(value)
    let arrayCheck = type === "array" && Array.isArray(value) && value.length
    let listCheck = type === "array" && Im.List.isList(value) && value.count()
    let fileCheck = type === "file" && value instanceof win.File
    let booleanCheck = type === "boolean" && !validateBoolean(value)
    let numberCheck = type === "number" && !validateNumber(value) // validateNumber returns undefined if the value is a number
    let integerCheck = type === "integer" && !validateInteger(value) // validateInteger returns undefined if the value is an integer

    if ( required && !(stringCheck || arrayCheck || listCheck || fileCheck || booleanCheck || numberCheck || integerCheck) ) {
      errors.push("Required field is not provided")
      return errors
    }

    if ( type === "string" ) {
      let err = validateString(value)
      if (!err) return errors
      errors.push(err)
    } else if ( type === "boolean" ) {
      let err = validateBoolean(value)
      if (!err) return errors
      errors.push(err)
    } else if ( type === "number" ) {
      let err = validateNumber(value)
      if (!err) return errors
      errors.push(err)
    } else if ( type === "integer" ) {
      let err = validateInteger(value)
      if (!err) return errors
      errors.push(err)
    } else if ( type === "array" ) {
      let itemType

      if ( !value.count() ) { return errors }

      itemType = param.getIn(["items", "type"])

      value.forEach((item, index) => {
        let err

        if (itemType === "number") {
          err = validateNumber(item)
        } else if (itemType === "integer") {
          err = validateInteger(item)
        } else if (itemType === "string") {
          err = validateString(item)
        }

        if ( err ) {
          errors.push({ index: index, error: err})
        }
      })
    } else if ( type === "file" ) {
      let err = validateFile(value)
      if (!err) return errors
      errors.push(err)
    }
  }

  return errors
}

export const getSampleSchema = (schema, contentType="", config={}) => {
  if (/xml/.test(contentType)) {
    if (!schema.xml || !schema.xml.name) {
      schema.xml = schema.xml || {}

      if (schema.$$ref) {
        let match = schema.$$ref.match(/\S*\/(\S+)$/)
        schema.xml.name = match[1]
      } else if (schema.type || schema.items || schema.properties || schema.additionalProperties) {
        return "<?xml version=\"1.0\" encoding=\"UTF-8\"?>\n<!-- XML example cannot be generated -->"
      } else {
        return null
      }
    }
    return memoizedCreateXMLExample(schema, config)
  }

  return JSON.stringify(memoizedSampleFromSchema(schema, config), null, 2)
}

export const parseSearch = () => {
  let map = {}
  let search = window.location.search

  if ( search != "" ) {
    let params = search.substr(1).split("&")

    for (let i in params) {
      i = params[i].split("=")
      map[decodeURIComponent(i[0])] = decodeURIComponent(i[1])
    }
  }

  return map
}

export const btoa = (str) => {
  let buffer

  if (str instanceof Buffer) {
    buffer = str
  } else {
    buffer = new Buffer(str.toString(), "utf-8")
  }

  return buffer.toString("base64")
}

export const sorters = {
  operationsSorter: {
    alpha: (a, b) => a.get("path").localeCompare(b.get("path")),
    method: (a, b) => a.get("method").localeCompare(b.get("method"))
  },
  tagsSorter: {
    alpha: (a, b) => a.localeCompare(b)
  }
}

export const buildFormData = (data) => {
  let formArr = []

  for (let name in data) {
    let val = data[name]
    if (val !== undefined && val !== "") {
      formArr.push([name, "=", encodeURIComponent(val).replace(/%20/g,"+")].join(""))
    }
  }
  return formArr.join("&")
}

// Is this really required as a helper? Perhaps. TODO: expose the system of presets.apis in docs, so we know what is supported
export const shallowEqualKeys = (a,b, keys) => {
  return !!find(keys, (key) => {
    return eq(a[key], b[key])
  })
}

<<<<<<< HEAD
export function getAcceptControllingResponse(responses) {
  if(!Im.OrderedMap.isOrderedMap(responses)) {
    // wrong type!
    return null
  }

  if(!responses.size) {
    // responses is empty
    return null
  }

  const suitable2xxResponse = responses.find((res, k) => {
    return k.startsWith("2") && Object.keys(res.get("content") || {}).length > 0
  })

  // try to find a suitable `default` responses
  const defaultResponse = responses.get("default") || Im.OrderedMap()
  const defaultResponseMediaTypes = (defaultResponse.get("content") || Im.OrderedMap()).keySeq().toJS()
  const suitableDefaultResponse = defaultResponseMediaTypes.length ? defaultResponse : null

  return suitable2xxResponse || suitableDefaultResponse
}
=======
export const createDeepLinkPath = (str) => str ? str.replace(/\s/g, "_") : ""
export const escapeDeepLinkPath = (str) => cssEscape( createDeepLinkPath(str) )
>>>>>>> 11d8a341
<|MERGE_RESOLUTION|>--- conflicted
+++ resolved
@@ -652,7 +652,6 @@
   })
 }
 
-<<<<<<< HEAD
 export function getAcceptControllingResponse(responses) {
   if(!Im.OrderedMap.isOrderedMap(responses)) {
     // wrong type!
@@ -675,7 +674,6 @@
 
   return suitable2xxResponse || suitableDefaultResponse
 }
-=======
+
 export const createDeepLinkPath = (str) => str ? str.replace(/\s/g, "_") : ""
-export const escapeDeepLinkPath = (str) => cssEscape( createDeepLinkPath(str) )
->>>>>>> 11d8a341
+export const escapeDeepLinkPath = (str) => cssEscape( createDeepLinkPath(str) )