--- conflicted
+++ resolved
@@ -299,11 +299,7 @@
   let matchResult = url.match(/^([a-z][a-z0-9+\-.]*):/)
   let urlScheme = Array.isArray(matchResult) ? matchResult[1] : null
 
-<<<<<<< HEAD
-  return state.getIn(["scheme", path, method]) || state.getIn(["scheme", "_defaultScheme"]) || urlScheme || "http"
-=======
   return state.getIn(["scheme", path, method]) || state.getIn(["scheme", "_defaultScheme"]) || urlScheme || ""
->>>>>>> 0e00a68f
 }
 
 export const canExecuteScheme = ( state, path, method ) => {
