import YAML from "js-yaml"
import parseUrl from "url-parse"
import serializeError from "serialize-error"
import { isJSONObject } from "core/utils"

// Actions conform to FSA (flux-standard-actions)
// {type: string,payload: Any|Error, meta: obj, error: bool}

export const UPDATE_SPEC = "spec_update_spec"
export const UPDATE_URL = "spec_update_url"
export const UPDATE_JSON = "spec_update_json"
export const UPDATE_PARAM = "spec_update_param"
export const VALIDATE_PARAMS = "spec_validate_param"
export const SET_RESPONSE = "spec_set_response"
export const SET_REQUEST = "spec_set_request"
export const SET_MUTATED_REQUEST = "spec_set_mutated_request"
export const LOG_REQUEST = "spec_log_request"
export const CLEAR_RESPONSE = "spec_clear_response"
export const CLEAR_REQUEST = "spec_clear_request"
export const ClEAR_VALIDATE_PARAMS = "spec_clear_validate_param"
export const UPDATE_OPERATION_VALUE = "spec_update_operation_value"
export const UPDATE_RESOLVED = "spec_update_resolved"
export const SET_SCHEME = "set_scheme"

export function updateSpec(spec) {
  if(spec instanceof Error) {
    return {type: UPDATE_SPEC, error: true, payload: spec}
  }

  if(typeof spec === "string") {
    return {
      type: UPDATE_SPEC,
      payload: spec.replace(/\t/g, "  ") || ""
    }
  }

  return {
    type: UPDATE_SPEC,
    payload: ""
  }
}

export function updateResolved(spec) {
  return {
    type: UPDATE_RESOLVED,
    payload: spec
  }
}

export function updateUrl(url) {
  return {type: UPDATE_URL, payload: url}
}

export function updateJsonSpec(json) {
  if(!json || typeof json !== "object") {
    throw new Error("updateJson must only accept a simple JSON object")
  }
  return {type: UPDATE_JSON, payload: json}
}

export const parseToJson = (str) => ({specActions, specSelectors, errActions}) => {
  let { specStr } = specSelectors

  let json = null
  try {
    str = str || specStr()
    errActions.clear({ source: "parser" })
    json = YAML.safeLoad(str)
  } catch(e) {
    // TODO: push error to state
    console.error(e)
    return errActions.newSpecErr({
      source: "parser",
      level: "error",
      message: e.reason,
      line: e.mark && e.mark.line ? e.mark.line + 1 : undefined
    })
  }
  return specActions.updateJsonSpec(json)
}

export const resolveSpec = (json, url) => ({specActions, specSelectors, errActions, fn: { fetch, resolve, AST }, getConfigs}) => {
  const { modelPropertyMacro, parameterMacro } = getConfigs()

  if(typeof(json) === "undefined") {
    json = specSelectors.specJson()
  }
  if(typeof(url) === "undefined") {
    url = specSelectors.url()
  }

  let { getLineNumberForPath } = AST

  let specStr = specSelectors.specStr()

  return resolve({fetch, spec: json, baseDoc: url, modelPropertyMacro, parameterMacro })
    .then( ({spec, errors}) => {
      errActions.clear({
        type: "thrown"
      })

      if(errors.length > 0) {
        let preparedErrors = errors
          .map(err => {
            console.error(err)
            err.line = err.fullPath ? getLineNumberForPath(specStr, err.fullPath) : null
            err.path = err.fullPath ? err.fullPath.join(".") : null
            err.level = "error"
            err.type = "thrown"
            err.source = "resolver"
            Object.defineProperty(err, "message", { enumerable: true, value: err.message })
            return err
          })
        errActions.newThrownErrBatch(preparedErrors)
      }

      return specActions.updateResolved(spec)
    })
}

export const formatIntoYaml = () => ({specActions, specSelectors}) => {
  let { specStr } = specSelectors
  let { updateSpec } = specActions

  try {
    let yaml = YAML.safeDump(YAML.safeLoad(specStr()), {indent: 2})
    updateSpec(yaml)
  } catch(e) {
    updateSpec(e)
  }
}

export function changeParam( path, paramName, paramIn, value, isXml ){
  return {
    type: UPDATE_PARAM,
    payload:{ path, value, paramName, paramIn, isXml }
  }
}

export function validateParams( payload ){
  return {
    type: VALIDATE_PARAMS,
    payload:{ pathMethod: payload }
  }
}

export function clearValidateParams( payload ){
  return {
    type: ClEAR_VALIDATE_PARAMS,
    payload:{ pathMethod: payload }
  }
}

export function changeConsumesValue(path, value) {
  return {
    type: UPDATE_OPERATION_VALUE,
    payload:{ path, value, key: "consumes_value" }
  }
}

export function changeProducesValue(path, value) {
  return {
    type: UPDATE_OPERATION_VALUE,
    payload:{ path, value, key: "produces_value" }
  }
}

export const setResponse = ( path, method, res ) => {
  return {
    payload: { path, method, res },
    type: SET_RESPONSE
  }
}

export const setRequest = ( path, method, req ) => {
  return {
    payload: { path, method, req },
    type: SET_REQUEST
  }
}

export const setMutatedRequest = ( path, method, req ) => {
  return {
    payload: { path, method, req },
    type: SET_MUTATED_REQUEST
  }
}

// This is for debugging, remove this comment if you depend on this action
export const logRequest = (req) => {
  return {
    payload: req,
    type: LOG_REQUEST
  }
}

// Actually fire the request via fn.execute
// (For debugging) and ease of testing
export const executeRequest = (req) =>
  ({fn, specActions, specSelectors, getConfigs, oas3Selectors}) => {
    let { pathName, method, operation } = req
    let { requestInterceptor, responseInterceptor } = getConfigs()

    let op = operation.toJS()

    // if url is relative, parseUrl makes it absolute by inferring from `window.location`
    req.contextUrl = parseUrl(specSelectors.url()).toString()

<<<<<<< HEAD
  if(op && op.operationId) {
    req.operationId = op.operationId
  } else if(op && pathName && method) {
    req.operationId = fn.opId(op, pathName, method)
  }
=======

    if(op && op.operationId) {
      req.operationId = op.operationId
    } else if(op && pathName && method) {
      req.operationId = fn.opId(op, pathName, method)
    }

    if(specSelectors.isOAS3()) {
      // OAS3 request feature support
      req.server = oas3Selectors.selectedServer()
      req.serverVariables = oas3Selectors.serverVariables(req.server).toJS()
      req.requestContentType = oas3Selectors.requestContentType(pathName, method)
      req.responseContentType = oas3Selectors.responseContentType(pathName, method) || "*/*"
      const requestBody = oas3Selectors.requestBodyValue(pathName, method)

      if(isJSONObject(requestBody)) {
        req.requestBody = JSON.parse(requestBody)
      } else {
        req.requestBody = requestBody
      }
    }
>>>>>>> aa9e008f

    let parsedRequest = Object.assign({}, req)
    parsedRequest = fn.buildRequest(parsedRequest)

    specActions.setRequest(req.pathName, req.method, parsedRequest)

    let requestInterceptorWrapper = function(r) {
      let mutatedRequest = requestInterceptor.apply(this, [r])
      let parsedMutatedRequest = Object.assign({}, mutatedRequest)
      specActions.setMutatedRequest(req.pathName, req.method, parsedMutatedRequest)
      return mutatedRequest
    }

    req.requestInterceptor = requestInterceptorWrapper
    req.responseInterceptor = responseInterceptor

    // track duration of request
    const startTime = Date.now()

    return fn.execute(req)
    .then( res => {
      res.duration = Date.now() - startTime
      specActions.setResponse(req.pathName, req.method, res)
    } )
    .catch(
      err => specActions.setResponse(req.pathName, req.method, {
        error: true, err: serializeError(err)
      })
    )
  }


// I'm using extras as a way to inject properties into the final, `execute` method - It's not great. Anyone have a better idea? @ponelat
export const execute = ( { path, method, ...extras }={} ) => (system) => {
  let { fn:{fetch}, specSelectors, specActions } = system
  let spec = specSelectors.spec().toJS()
  let scheme = specSelectors.operationScheme(path, method)
  let { requestContentType, responseContentType } = specSelectors.contentTypeValues([path, method]).toJS()
  let isXml = /xml/i.test(requestContentType)
  let parameters = specSelectors.parameterValues([path, method], isXml).toJS()

  return specActions.executeRequest({fetch, spec, pathName: path, method, parameters, requestContentType, scheme, responseContentType, ...extras })
}

export function clearResponse (path, method) {
  return {
    type: CLEAR_RESPONSE,
    payload:{ path, method }
  }
}

export function clearRequest (path, method) {
  return {
    type: CLEAR_REQUEST,
    payload:{ path, method }
  }
}

export function setScheme (scheme, path, method) {
  return {
    type: SET_SCHEME,
    payload: { scheme, path, method }
  }
}<|MERGE_RESOLUTION|>--- conflicted
+++ resolved
@@ -206,14 +206,6 @@
     // if url is relative, parseUrl makes it absolute by inferring from `window.location`
     req.contextUrl = parseUrl(specSelectors.url()).toString()
 
-<<<<<<< HEAD
-  if(op && op.operationId) {
-    req.operationId = op.operationId
-  } else if(op && pathName && method) {
-    req.operationId = fn.opId(op, pathName, method)
-  }
-=======
-
     if(op && op.operationId) {
       req.operationId = op.operationId
     } else if(op && pathName && method) {
@@ -234,7 +226,6 @@
         req.requestBody = requestBody
       }
     }
->>>>>>> aa9e008f
 
     let parsedRequest = Object.assign({}, req)
     parsedRequest = fn.buildRequest(parsedRequest)
