import React, { Component } from "react"
import PropTypes from "prop-types"
import Im, { Map } from "immutable"
import ImPropTypes from "react-immutable-proptypes"
import { OAS3ComponentWrapFactory } from "../helpers"

// More readable, just iterate over maps, only
const eachMap = (iterable, fn) => iterable.valueSeq().filter(Im.Map.isMap).map(fn)

class Parameters extends Component {

  constructor(props) {
   super(props)
   this.state = {
     callbackVisible: false,
     parametersVisible: true
   }
 }

  static propTypes = {
    parameters: ImPropTypes.list.isRequired,
    specActions: PropTypes.object.isRequired,
    operation: PropTypes.object.isRequired,
    getComponent: PropTypes.func.isRequired,
    getConfigs: PropTypes.func.isRequired,
    specSelectors: PropTypes.object.isRequired,
    oas3Actions: PropTypes.object.isRequired,
    oas3Selectors: PropTypes.object.isRequired,
    fn: PropTypes.object.isRequired,
    tryItOutEnabled: PropTypes.bool,
    allowTryItOut: PropTypes.bool,
    specPath: PropTypes.array.isRequired,
    onTryoutClick: PropTypes.func,
    onCancelClick: PropTypes.func,
    onChangeKey: PropTypes.array,
    pathMethod: PropTypes.array.isRequired
  }


  static defaultProps = {
    onTryoutClick: Function.prototype,
    onCancelClick: Function.prototype,
    tryItOutEnabled: false,
    allowTryItOut: true,
    onChangeKey: [],
  }

  onChange = ( param, value, isXml ) => {
    let {
      specActions: { changeParam },
      onChangeKey,
    } = this.props

    changeParam( onChangeKey, param.get("name"), param.get("in"), value, isXml)
  }

  onChangeConsumesWrapper = ( val ) => {
    let {
      specActions: { changeConsumesValue },
      onChangeKey
    } = this.props

    changeConsumesValue(onChangeKey, val)
  }

  toggleTab = (tab) => {
    if(tab === "parameters"){
      return this.setState({
        parametersVisible: true,
        callbackVisible: false
      })
    }else if(tab === "callbacks"){
      return this.setState({
        callbackVisible: true,
        parametersVisible: false
      })
    }
  }

  render(){

    let {
      onTryoutClick,
      onCancelClick,
      parameters,
      allowTryItOut,
      tryItOutEnabled,

      fn,
      getComponent,
      getConfigs,
      specSelectors,
      oas3Actions,
      oas3Selectors,
      pathMethod,
      specPath,
      operation
    } = this.props

    const ParameterRow = getComponent("parameterRow")
    const TryItOutButton = getComponent("TryItOutButton")
    const ContentType = getComponent("contentType")
    const Callbacks = getComponent("Callbacks", true)
    const RequestBody = getComponent("RequestBody", true)

    const isExecute = tryItOutEnabled && allowTryItOut
    const { isOAS3 } = specSelectors

    const requestBody = operation.get("requestBody")
    const requestBodySpecPath = [...specPath.slice(0, -1), "requestBody"] // remove the "parameters" part

    return (
      <div className="opblock-section">
        <div className="opblock-section-header">
          <div className="tab-header">
            <div onClick={() => this.toggleTab("parameters")} className={`tab-item ${this.state.parametersVisible && "active"}`}>
              <h4 className="opblock-title"><span>Parameters</span></h4>
            </div>
            { operation.get("callbacks") ?
              (
                <div onClick={() => this.toggleTab("callbacks")} className={`tab-item ${this.state.callbackVisible && "active"}`}>
                  <h4 className="opblock-title"><span>Callbacks</span></h4>
                </div>
              ) : null
            }
          </div>
            { allowTryItOut ? (
              <TryItOutButton enabled={ tryItOutEnabled } onCancelClick={ onCancelClick } onTryoutClick={ onTryoutClick } />
            ) : null }
        </div>
        {this.state.parametersVisible ? <div className="parameters-container">
          { !parameters.count() ? <div className="opblock-description-wrapper"><p>No parameters</p></div> :
            <div className="table-container">
              <table className="parameters">
                <thead>
                  <tr>
                    <th className="col col_header parameters-col_name">Name</th>
                    <th className="col col_header parameters-col_description">Description</th>
                  </tr>
                </thead>
                <tbody>
                  {
                    eachMap(parameters, (parameter, i) => (
                      <ParameterRow fn={ fn }
                        getComponent={ getComponent }
<<<<<<< HEAD
                        specPath={[...specPath, i]}
=======
                        getConfigs={ getConfigs }
>>>>>>> 832f5e4d
                        param={ parameter }
                        key={ parameter.get( "name" ) }
                        onChange={ this.onChange }
                        onChangeConsumes={this.onChangeConsumesWrapper}
                        specSelectors={ specSelectors }
                        pathMethod={ pathMethod }
                        isExecute={ isExecute }/>
                    )).toArray()
                  }
                </tbody>
              </table>
            </div>
          }
        </div> : "" }

        {this.state.callbackVisible ? <div className="callbacks-container opblock-description-wrapper">
          <Callbacks callbacks={Map(operation.get("callbacks"))} />
        </div> : "" }
        {
          isOAS3() && requestBody && this.state.parametersVisible &&
          <div className="opblock-section">
            <div className="opblock-section-header">
              <h4 className={`opblock-title parameter__name ${requestBody.get("required") && "required"}`}>Request body</h4>
              <label>
                <ContentType
                  value={oas3Selectors.requestContentType(...pathMethod)}
                  contentTypes={ requestBody.get("content").keySeq() }
                  onChange={(value) => {
                    oas3Actions.setRequestContentType({ value, pathMethod })
                  }}
                  className="body-param-content-type" />
              </label>
            </div>
            <div className="opblock-description-wrapper">
              <RequestBody
                specPath={requestBodySpecPath}
                requestBody={requestBody}
                isExecute={isExecute}
                onChange={(value) => {
                  oas3Actions.setRequestBodyValue({ value, pathMethod })
                }}
                contentType={oas3Selectors.requestContentType(...pathMethod)}/>
            </div>
          </div>
        }
      </div>
    )
  }
}


export default OAS3ComponentWrapFactory(Parameters)<|MERGE_RESOLUTION|>--- conflicted
+++ resolved
@@ -143,11 +143,8 @@
                     eachMap(parameters, (parameter, i) => (
                       <ParameterRow fn={ fn }
                         getComponent={ getComponent }
-<<<<<<< HEAD
                         specPath={[...specPath, i]}
-=======
                         getConfigs={ getConfigs }
->>>>>>> 832f5e4d
                         param={ parameter }
                         key={ parameter.get( "name" ) }
                         onChange={ this.onChange }
