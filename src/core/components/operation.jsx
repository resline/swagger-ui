--- conflicted
+++ resolved
@@ -1,29 +1,7 @@
 import React, { PureComponent } from "react"
 import PropTypes from "prop-types"
 import { getList } from "core/utils"
-<<<<<<< HEAD
-import * as CustomPropTypes from "core/proptypes"
 import { sanitizeUrl } from "core/utils"
-
-//import "less/opblock"
-
-export default class Operation extends PureComponent {
-  static propTypes = {
-    path: PropTypes.string.isRequired,
-    method: PropTypes.string.isRequired,
-    operation: PropTypes.object.isRequired,
-    showSummary: PropTypes.bool,
-    isShown: PropTypes.bool.isRequired,
-
-    tagKey: PropTypes.string,
-    operationKey: PropTypes.string,
-    jumpToKey: CustomPropTypes.arrayOrString.isRequired,
-
-    allowTryItOut: PropTypes.bool,
-
-    displayOperationId: PropTypes.bool,
-    displayRequestDuration: PropTypes.bool,
-=======
 import { Iterable } from "immutable"
 
 export default class Operation extends PureComponent {
@@ -31,7 +9,6 @@
     operation: PropTypes.instanceOf(Iterable).isRequired,
     response: PropTypes.instanceOf(Iterable),
     request: PropTypes.instanceOf(Iterable),
->>>>>>> b15942df
 
     toggleShown: PropTypes.func.isRequired,
     onTryoutClick: PropTypes.func.isRequired,
@@ -53,68 +30,11 @@
   static defaultProps = {
     operation: null,
     response: null,
-<<<<<<< HEAD
-    allowTryItOut: true,
-    displayOperationId: false,
-    displayRequestDuration: false
-  }
-
-  constructor(props, context) {
-    super(props, context)
-    this.state = {
-      tryItOutEnabled: false
-    }
-  }
-
-  componentWillReceiveProps(nextProps) {
-    if(nextProps.response !== this.props.response) {
-      this.setState({ executeInProgress: false })
-    }
-  }
-
-  toggleShown =() => {
-    let { layoutActions, tagKey, operationKey, isShown } = this.props
-    const isShownKey = ["operations", tagKey, operationKey]
-
-    layoutActions.show(isShownKey, !isShown)
-  }
-
-  onTryoutClick =() => {
-    this.setState({tryItOutEnabled: !this.state.tryItOutEnabled})
-  }
-
-  onCancelClick =() => {
-    let { specActions, path, method } = this.props
-    this.setState({tryItOutEnabled: !this.state.tryItOutEnabled})
-    specActions.clearValidateParams([path, method])
-  }
-
-  onExecute = () => {
-    this.setState({ executeInProgress: true })
-=======
     request: null
   }
 
-  shouldComponentUpdate(nextProps) {
-    return this.props.operation !== nextProps.operation
-      || this.props.response !== nextProps.response
-      || this.props.request !== nextProps.request
->>>>>>> b15942df
-  }
-
   render() {
     let {
-<<<<<<< HEAD
-      operationKey,
-      tagKey,
-      isShown,
-      jumpToKey,
-      path,
-      method,
-      operation,
-      showSummary,
-=======
->>>>>>> b15942df
       response,
       request,
       toggleShown,
@@ -180,20 +100,11 @@
       response = response.set("notDocumented", notDocumented)
     }
 
-<<<<<<< HEAD
-    let { tryItOutEnabled } = this.state
-    let onChangeKey = [ path, method ] // Used to add values to _this_ operation ( indexed by path and method )
-
-    return (
-        <div className={deprecated ? "opblock opblock-deprecated" : isShown ? `opblock opblock-${method} is-open` : `opblock opblock-${method}`} id={`operations-${tagKey}-${operationKey}`} >
-          <div className={`opblock-summary opblock-summary-${method}`} onClick={this.toggleShown} >
-=======
     let onChangeKey = [ path, method ] // Used to add values to _this_ operation ( indexed by path and method )
 
     return (
         <div className={deprecated ? "opblock opblock-deprecated" : isShown ? `opblock opblock-${method} is-open` : `opblock opblock-${method}`} id={isShownKey.join("-")} >
           <div className={`opblock-summary opblock-summary-${method}`} onClick={toggleShown} >
->>>>>>> b15942df
               <span className="opblock-summary-method">{method.toUpperCase()}</span>
               <span className={ deprecated ? "opblock-summary-path__deprecated" : "opblock-summary-path" } >
               <a
