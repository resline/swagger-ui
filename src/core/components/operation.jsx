--- conflicted
+++ resolved
@@ -120,22 +120,12 @@
         <div className={deprecated ? "opblock opblock-deprecated" : isShown ? `opblock opblock-${method} is-open` : `opblock opblock-${method}`} id={isShownKey.join("-")} >
               <span className="opblock-summary-method">{method.toUpperCase()}</span>
               <span className={ deprecated ? "opblock-summary-path__deprecated" : "opblock-summary-path" } >
-<<<<<<< HEAD
               <DeepLinkingLink
                   isDeepLinkingEnabled={isDeepLinkingEnabled}
                   isShown={isShown}
                   path={`${isShownKey.join("/")}`}
                   text={path} />
-                <JumpToPath path={jumpToKey} />
-=======
-              <a
-                className="nostyle"
-                onClick={isDeepLinkingEnabled ? (e) => e.preventDefault() : null}
-                href={isDeepLinkingEnabled ? `#/${isShownKey.join("/")}` : null}>
-                <span>{path}</span>
-              </a>
                 <JumpToPath path={specPath} /> {/*TODO: use wrapComponents here, swagger-ui doesn't care about jumpToPath */}
->>>>>>> 943f71be
               </span>
 
             { !showSummary ? null :
