import React, { PureComponent } from "react"
import PropTypes from "prop-types"
import { getList } from "core/utils"
import { getExtensions, sanitizeUrl } from "core/utils"
import { Iterable } from "immutable"

export default class Operation extends PureComponent {
  static propTypes = {
<<<<<<< HEAD
    path: PropTypes.string.isRequired,
    method: PropTypes.string.isRequired,
    operation: PropTypes.object.isRequired,
    showSummary: PropTypes.bool,

    isShownKey: CustomPropTypes.arrayOrString.isRequired,
    specPath: PropTypes.array.isRequired,

    allowTryItOut: PropTypes.bool,

    displayOperationId: PropTypes.bool,
    displayRequestDuration: PropTypes.bool,
=======
    operation: PropTypes.instanceOf(Iterable).isRequired,
    response: PropTypes.instanceOf(Iterable),
    request: PropTypes.instanceOf(Iterable),
>>>>>>> 832f5e4d

    toggleShown: PropTypes.func.isRequired,
    onTryoutClick: PropTypes.func.isRequired,
    onCancelClick: PropTypes.func.isRequired,
    onExecute: PropTypes.func.isRequired,

    getComponent: PropTypes.func.isRequired,
    getConfigs: PropTypes.func.isRequired,
    authActions: PropTypes.object,
    authSelectors: PropTypes.object,
    specActions: PropTypes.object.isRequired,
    specSelectors: PropTypes.object.isRequired,
    oas3Actions: PropTypes.object.isRequired,
    oas3Selectors: PropTypes.object.isRequired,
    layoutActions: PropTypes.object.isRequired,
    layoutSelectors: PropTypes.object.isRequired,
    fn: PropTypes.object.isRequired
  }

  static defaultProps = {
    operation: null,
    response: null,
    request: null
  }

  render() {
    let {
<<<<<<< HEAD
      isShownKey,
      specPath,
      path,
      method,
      operation,
      showSummary,
=======
>>>>>>> 832f5e4d
      response,
      request,
      toggleShown,
      onTryoutClick,
      onCancelClick,
      onExecute,
      fn,
      getComponent,
      getConfigs,
      specActions,
      specSelectors,
      authActions,
      authSelectors,
      oas3Actions,
      oas3Selectors
    } = this.props
    let operationProps = this.props.operation

    let {
      isShown,
      isAuthorized,
      jumpToKey,
      path,
      method,
      op,
      tag,
      showSummary,
      operationId,
      allowTryItOut,
      displayOperationId,
      displayRequestDuration,
      isDeepLinkingEnabled,
      tryItOutEnabled,
      executeInProgress
    } = operationProps.toJS()

    let {
      summary,
      description,
      deprecated,
      externalDocs,
      schemes
    } = op.operation

    let operation = operationProps.getIn(["op", "operation"])
    let security = operationProps.get("security")
    let responses = operation.get("responses")
    let produces = operation.get("produces")
    let parameters = getList(operation, ["parameters"])
    let operationScheme = specSelectors.operationScheme(path, method)
    let isShownKey = ["operations", tag, operationId]
    let extensions = getExtensions(operation)

    const Responses = getComponent("responses")
    const Parameters = getComponent( "parameters" )
    const Execute = getComponent( "execute" )
    const Clear = getComponent( "clear" )
    const AuthorizeOperationBtn = getComponent( "authorizeOperationBtn" )
    const JumpToPath = getComponent("JumpToPath", true)
    const Collapse = getComponent( "Collapse" )
    const Markdown = getComponent( "Markdown" )
    const Schemes = getComponent( "schemes" )
    const OperationServers = getComponent( "OperationServers" )
    const OperationExt = getComponent( "OperationExt" )

    const { showExtensions } = getConfigs()

    // Merge in Live Response
    if(responses && response && response.size > 0) {
      let notDocumented = !responses.get(String(response.get("status")))
      response = response.set("notDocumented", notDocumented)
    }

    let onChangeKey = [ path, method ] // Used to add values to _this_ operation ( indexed by path and method )

    return (
<<<<<<< HEAD
        <div className={deprecated ? "opblock opblock-deprecated" : shown ? `opblock opblock-${method} is-open` : `opblock opblock-${method}`} id={isShownKey.join("-")} >
          <div className={`opblock-summary opblock-summary-${method}`} onClick={this.toggleShown} > {/*TODO: convert this into a component, that can be wrapped and pulled in with getComponent */}
=======
        <div className={deprecated ? "opblock opblock-deprecated" : isShown ? `opblock opblock-${method} is-open` : `opblock opblock-${method}`} id={isShownKey.join("-")} >
          <div className={`opblock-summary opblock-summary-${method}`} onClick={toggleShown} >
>>>>>>> 832f5e4d
              <span className="opblock-summary-method">{method.toUpperCase()}</span>
              <span className={ deprecated ? "opblock-summary-path__deprecated" : "opblock-summary-path" } >
              <a
                className="nostyle"
                onClick={isDeepLinkingEnabled ? (e) => e.preventDefault() : null}
                href={isDeepLinkingEnabled ? `#/${isShownKey.join("/")}` : null}>
                <span>{path}</span>
              </a>
                <JumpToPath path={specPath} /> {/*TODO: use wrapComponents here, swagger-ui doesn't care about jumpToPath */}
              </span>

            { !showSummary ? null :
                <div className="opblock-summary-description">
                  { summary }
                </div>
            }

            { displayOperationId && operationId ? <span className="opblock-summary-operation-id">{operationId}</span> : null }

            {
              (!security || !security.count()) ? null :
                <AuthorizeOperationBtn
                  isAuthorized={ isAuthorized }
                  onClick={() => {
                    const applicableDefinitions = authSelectors.definitionsForRequirements(security)
                    authActions.showDefinitions(applicableDefinitions)
                  }}
                />
            }
          </div>

          <Collapse isOpened={isShown}>
            <div className="opblock-body">
              { deprecated && <h4 className="opblock-title_normal"> Warning: Deprecated</h4>}
              { description &&
                <div className="opblock-description-wrapper">
                  <div className="opblock-description">
                    <Markdown source={ description } />
                  </div>
                </div>
              }
              {
                externalDocs && externalDocs.url ?
                <div className="opblock-external-docs-wrapper">
                  <h4 className="opblock-title_normal">Find more details</h4>
                  <div className="opblock-external-docs">
                    <span className="opblock-external-docs__description">
                      <Markdown source={ externalDocs.description } />
                    </span>
                    <a target="_blank" className="opblock-external-docs__link" href={ sanitizeUrl(externalDocs.url) }>{ externalDocs.url }</a>
                  </div>
                </div> : null
              }

              <Parameters
                parameters={parameters}
                specPath={[...specPath, "parameters"]}
                operation={operation}
                onChangeKey={onChangeKey}
                onTryoutClick = { onTryoutClick }
                onCancelClick = { onCancelClick }
                tryItOutEnabled = { tryItOutEnabled }
                allowTryItOut={allowTryItOut}

                fn={fn}
                getComponent={ getComponent }
                specActions={ specActions }
                specSelectors={ specSelectors }
                pathMethod={ [path, method] }
                getConfigs={ getConfigs }
              />

              { !tryItOutEnabled ? null :
                <OperationServers
                  getComponent={getComponent}
                  path={path}
                  method={method}
                  operationServers={operation.get("servers")}
                  pathServers={specSelectors.paths().getIn([path, "servers"])}
                  getSelectedServer={oas3Selectors.selectedServer}
                  setSelectedServer={oas3Actions.setSelectedServer}
                  setServerVariableValue={oas3Actions.setServerVariableValue}
                  getServerVariable={oas3Selectors.serverVariableValue}
                  getEffectiveServerValue={oas3Selectors.serverEffectiveValue}
                />
              }

              {!tryItOutEnabled || !allowTryItOut ? null : schemes && schemes.size ? <div className="opblock-schemes">
                    <Schemes schemes={ schemes }
                             path={ path }
                             method={ method }
                             specActions={ specActions }
                             currentScheme={ operationScheme } />
                  </div> : null
              }

            <div className={(!tryItOutEnabled || !response || !allowTryItOut) ? "execute-wrapper" : "btn-group"}>
              { !tryItOutEnabled || !allowTryItOut ? null :

                  <Execute
                    operation={ operation }
                    specActions={ specActions }
                    specSelectors={ specSelectors }
                    path={ path }
                    method={ method }
                    onExecute={ onExecute } />
              }

              { (!tryItOutEnabled || !response || !allowTryItOut) ? null :
                  <Clear
                    specActions={ specActions }
                    path={ path }
                    method={ method }/>
              }
            </div>

            {executeInProgress ? <div className="loading-container"><div className="loading"></div></div> : null}

              { !responses ? null :
                  <Responses
                    responses={ responses }
                    request={ request }
                    tryItOutResponse={ response }
                    getComponent={ getComponent }
                    getConfigs={ getConfigs }
                    specSelectors={ specSelectors }
                    oas3Actions={oas3Actions}
                    specActions={ specActions }
                    produces={ produces }
                    producesValue={ operation.get("produces_value") }
<<<<<<< HEAD
                    pathMethod={ [path, method] }
                    specPath={[...specPath, "responses"]}
=======
                    path={ path }
                    method={ method }
>>>>>>> 832f5e4d
                    displayRequestDuration={ displayRequestDuration }
                    fn={fn} />
              }

              { !showExtensions || !extensions.size ? null :
                <OperationExt extensions={ extensions } getComponent={ getComponent } />
              }
            </div>
          </Collapse>
        </div>
    )
  }

}<|MERGE_RESOLUTION|>--- conflicted
+++ resolved
@@ -6,24 +6,10 @@
 
 export default class Operation extends PureComponent {
   static propTypes = {
-<<<<<<< HEAD
-    path: PropTypes.string.isRequired,
-    method: PropTypes.string.isRequired,
-    operation: PropTypes.object.isRequired,
-    showSummary: PropTypes.bool,
-
-    isShownKey: CustomPropTypes.arrayOrString.isRequired,
     specPath: PropTypes.array.isRequired,
-
-    allowTryItOut: PropTypes.bool,
-
-    displayOperationId: PropTypes.bool,
-    displayRequestDuration: PropTypes.bool,
-=======
     operation: PropTypes.instanceOf(Iterable).isRequired,
     response: PropTypes.instanceOf(Iterable),
     request: PropTypes.instanceOf(Iterable),
->>>>>>> 832f5e4d
 
     toggleShown: PropTypes.func.isRequired,
     onTryoutClick: PropTypes.func.isRequired,
@@ -51,15 +37,7 @@
 
   render() {
     let {
-<<<<<<< HEAD
-      isShownKey,
       specPath,
-      path,
-      method,
-      operation,
-      showSummary,
-=======
->>>>>>> 832f5e4d
       response,
       request,
       toggleShown,
@@ -136,13 +114,8 @@
     let onChangeKey = [ path, method ] // Used to add values to _this_ operation ( indexed by path and method )
 
     return (
-<<<<<<< HEAD
-        <div className={deprecated ? "opblock opblock-deprecated" : shown ? `opblock opblock-${method} is-open` : `opblock opblock-${method}`} id={isShownKey.join("-")} >
-          <div className={`opblock-summary opblock-summary-${method}`} onClick={this.toggleShown} > {/*TODO: convert this into a component, that can be wrapped and pulled in with getComponent */}
-=======
         <div className={deprecated ? "opblock opblock-deprecated" : isShown ? `opblock opblock-${method} is-open` : `opblock opblock-${method}`} id={isShownKey.join("-")} >
-          <div className={`opblock-summary opblock-summary-${method}`} onClick={toggleShown} >
->>>>>>> 832f5e4d
+          <div className={`opblock-summary opblock-summary-${method}`} onClick={toggleShown} > /*TODO: convert this into a component, that can be wrapped and pulled in with getComponent */}
               <span className="opblock-summary-method">{method.toUpperCase()}</span>
               <span className={ deprecated ? "opblock-summary-path__deprecated" : "opblock-summary-path" } >
               <a
@@ -273,13 +246,9 @@
                     specActions={ specActions }
                     produces={ produces }
                     producesValue={ operation.get("produces_value") }
-<<<<<<< HEAD
-                    pathMethod={ [path, method] }
                     specPath={[...specPath, "responses"]}
-=======
                     path={ path }
                     method={ method }
->>>>>>> 832f5e4d
                     displayRequestDuration={ displayRequestDuration }
                     fn={fn} />
               }
