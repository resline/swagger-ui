import React from "react"
import PropTypes from "prop-types"
import ImPropTypes from "react-immutable-proptypes"

const Headers = ( { headers } )=>{
  return (
    <div>
      <h5>Response headers</h5>
      <pre>{headers}</pre>
    </div>)
}
Headers.propTypes = {
  headers: PropTypes.array.isRequired
}

const Duration = ( { duration } ) => {
  return (
    <div>
      <h5>Request duration</h5>
      <pre>{duration} ms</pre>
    </div>
  )
}
Duration.propTypes = {
  duration: PropTypes.number.isRequired
}


export default class LiveResponse extends React.Component {
  static propTypes = {
    response: PropTypes.object.isRequired,
    specSelectors: PropTypes.object.isRequired,
    pathMethod: PropTypes.object.isRequired,
    getComponent: PropTypes.func.isRequired,
    displayRequestDuration: PropTypes.bool.isRequired,
    getConfigs: PropTypes.func.isRequired
  }

  render() {
    const { response, getComponent, getConfigs, displayRequestDuration, specSelectors, pathMethod } = this.props
    const { showMutatedRequest } = getConfigs()

    const curlRequest = showMutatedRequest ? specSelectors.mutatedRequestFor(pathMethod[0], pathMethod[1]) : specSelectors.requestFor(pathMethod[0], pathMethod[1])
    const status = response.get("status")
    const url = response.get("url")
    const headers = response.get("headers").toJS()
    const notDocumented = response.get("notDocumented")
    const isError = response.get("error")
    const body = response.get("text")
    const duration = response.get("duration")
    const headersKeys = Object.keys(headers)
    const contentType = headers["content-type"]

    const Curl = getComponent("curl")
    const RequestUrl = getComponent("requestUrl")
    const ResponseBody = getComponent("responseBody")
    const returnObject = headersKeys.map(key => {
      return <span className="headerline" key={key}> {key}: {headers[key]} </span>
    })
    const hasHeaders = returnObject.length !== 0

    return (
      <div>
<<<<<<< HEAD
        { curlRequest && <Curl request={ curlRequest }/> }
=======
        { request && <Curl request={ request }/> }
        { request && <RequestUrl url={ url }/> }
>>>>>>> 175bc486
        <h4>Server response</h4>
        <table className="responses-table">
          <thead>
          <tr className="responses-header">
            <td className="col col_header response-col_status">Code</td>
            <td className="col col_header response-col_description">Details</td>
          </tr>
          </thead>
          <tbody>
            <tr className="response">
              <td className="col response-col_status">
                { status }
                {
                  notDocumented ? <div className="response-undocumented">
                                    <i> Undocumented </i>
                                  </div>
                                : null
                }
              </td>
              <td className="col response-col_description">
                {
                  isError ? <span>
                              {`${response.get("name")}: ${response.get("message")}`}
                            </span>
                          : null
                }
                {
                  body ? <ResponseBody content={ body }
                                       contentType={ contentType }
                                       url={ url }
                                       headers={ headers }
                                       getComponent={ getComponent }/>
                       : null
                }
                {
                  hasHeaders ? <Headers headers={ returnObject }/> : null
                }
                {
                  displayRequestDuration && duration ? <Duration duration={ duration } /> : null
                }
              </td>
            </tr>
          </tbody>
        </table>
      </div>
    )
  }

  static propTypes = {
    getComponent: PropTypes.func.isRequired,
    request: ImPropTypes.map,
    response: ImPropTypes.map
  }
}<|MERGE_RESOLUTION|>--- conflicted
+++ resolved
@@ -61,12 +61,14 @@
 
     return (
       <div>
-<<<<<<< HEAD
         { curlRequest && <Curl request={ curlRequest }/> }
-=======
-        { request && <Curl request={ request }/> }
-        { request && <RequestUrl url={ url }/> }
->>>>>>> 175bc486
+        { url && <div>
+            <h4>Request URL</h4>
+            <div className="request-url">
+              <pre>{url}</pre>
+            </div>
+          </div>
+        }
         <h4>Server response</h4>
         <table className="responses-table">
           <thead>
