--- conflicted
+++ resolved
@@ -17,11 +17,7 @@
   }
 
   render(){
-<<<<<<< HEAD
-    let { getComponent, schema, depth, expandDepth, name, specPath } = this.props
-=======
-    let { getComponent, getConfigs, schema, depth, expandDepth, name } = this.props
->>>>>>> 832f5e4d
+    let { getComponent, getConfigs, schema, depth, expandDepth, name, specPath } = this.props
     let description = schema.get("description")
     let items = schema.get("items")
     let title = schema.get("title") || name
@@ -52,11 +48,7 @@
             !description ? null :
               <Markdown source={ description } />
           }
-<<<<<<< HEAD
-          <span><Model { ...this.props } specPath={[...specPath, "items"]} name={null} schema={ items } required={ false } depth={ depth + 1 } /></span>
-=======
-          <span><Model { ...this.props } getConfigs={ getConfigs } name={null} schema={ items } required={ false } depth={ depth + 1 } /></span>
->>>>>>> 832f5e4d
+          <span><Model { ...this.props } getConfigs={ getConfigs } specPath={[...specPath, "items"]} name={null} schema={ items } required={ false } depth={ depth + 1 } /></span>
         ]
       </ModelCollapse>
     </span>
