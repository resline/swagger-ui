--- conflicted
+++ resolved
@@ -89,13 +89,8 @@
     let isFormData = inType === "formData"
     let isFormDataSupported = "FormData" in win
     let required = param.get("required")
-<<<<<<< HEAD
-    let itemType = param.getIn(["items", "type"])
+    let itemType = param.getIn(isOAS3 && isOAS3() ? ["schema", "items", "type"] : ["items", "type"])
     let parameter = specSelectors.getParameter(pathMethod, param.get("name"), param.get("in"))
-=======
-    let itemType = param.getIn(isOAS3 && isOAS3() ? ["schema", "items", "type"] : ["items", "type"])
-    let parameter = specSelectors.getParameter(pathMethod, param.get("name"))
->>>>>>> aa9e008f
     let value = parameter ? parameter.get("value") : ""
 
     return (
