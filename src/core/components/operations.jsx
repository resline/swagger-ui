--- conflicted
+++ resolved
@@ -120,42 +120,12 @@
                         const path = op.get("path")
                         const method = op.get("method")
 
-<<<<<<< HEAD
-                        const path = op.get("path", "")
-                        const method = op.get("method", "")
-                        const jumpToKey = `paths.${path}.${method}`
-
-                        const operationId =
-                        op.getIn(["operation", "operationId"]) || op.getIn(["operation", "__originalOperationId"]) || opId(op.get("operation"), path, method) || op.get("id")
-                        const tagKey = createDeepLinkPath(tag)
-                        const operationKey = createDeepLinkPath(operationId)
-
-                        const allowTryItOut = specSelectors.allowTryItOutFor(op.get("path"), op.get("method"))
-                        const response = specSelectors.responseFor(op.get("path"), op.get("method"))
-                        const request = specSelectors.requestFor(op.get("path"), op.get("method"))
-
-                        return <Operation
-                          {...op.toObject()}
-                          tagKey={tagKey}
-                          operationKey={operationKey}
-                          isShown={layoutSelectors.isShown(["operations", tagKey, operationKey], docExpansion === "full")}
-                          jumpToKey={jumpToKey}
-                          showSummary={showSummary}
-                          key={tagKey + operationKey}
-                          response={ response }
-                          request={ request }
-                          allowTryItOut={allowTryItOut}
-
-                          displayOperationId={displayOperationId}
-                          displayRequestDuration={displayRequestDuration}
-=======
                         return <OperationContainer
                           key={`${path}-${method}`}
                           op={op}
                           path={path}
                           method={method}
                           tag={tag}
->>>>>>> b15942df
 
                           specActions={ specActions }
                           specSelectors={ specSelectors }
