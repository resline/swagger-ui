import React from "react"
import PropTypes from "prop-types"
<<<<<<< HEAD
=======
import { helpers } from "swagger-client"
import { createDeepLinkPath } from "core/utils"
const { opId } = helpers
>>>>>>> 46b5ae60

export default class Operations extends React.Component {

  static propTypes = {
    specSelectors: PropTypes.object.isRequired,
    specActions: PropTypes.object.isRequired,
    oas3Actions: PropTypes.object.isRequired,
    getComponent: PropTypes.func.isRequired,
    layoutSelectors: PropTypes.object.isRequired,
    layoutActions: PropTypes.object.isRequired,
    authActions: PropTypes.object.isRequired,
    authSelectors: PropTypes.object.isRequired,
    getConfigs: PropTypes.func.isRequired
  };

  render() {
    let {
      specSelectors,
      specActions,
      oas3Actions,
      getComponent,
      layoutSelectors,
      layoutActions,
      authActions,
      authSelectors,
      getConfigs,
      fn
    } = this.props

    let taggedOps = specSelectors.taggedOperations()

    const OperationContainer = getComponent("OperationContainer", true)
    const Collapse = getComponent("Collapse")

    let {
      docExpansion,
      maxDisplayedTags,
      deepLinking
    } = getConfigs()

    const isDeepLinkingEnabled = deepLinking && deepLinking !== "false"

    let filter = layoutSelectors.currentFilter()

    if (filter) {
      if (filter !== true) {
        taggedOps = taggedOps.filter((tagObj, tag) => {
          return tag.indexOf(filter) !== -1
        })
      }
    }

    if (maxDisplayedTags && !isNaN(maxDisplayedTags) && maxDisplayedTags >= 0) {
      taggedOps = taggedOps.slice(0, maxDisplayedTags)
    }

    return (
        <div>
          {
            taggedOps.map( (tagObj, tag) => {
              let operations = tagObj.get("operations")
              let tagDescription = tagObj.getIn(["tagDetails", "description"], null)
              let tagExternalDocsDescription = tagObj.getIn(["tagDetails", "externalDocs", "description"])
              let tagExternalDocsUrl = tagObj.getIn(["tagDetails", "externalDocs", "url"])

              let isShownKey = ["operations-tag", createDeepLinkPath(tag)]
              let showTag = layoutSelectors.isShown(isShownKey, docExpansion === "full" || docExpansion === "list")

              return (
                <div className={showTag ? "opblock-tag-section is-open" : "opblock-tag-section"} key={"operation-" + tag}>

                  <h4
                    onClick={() => layoutActions.show(isShownKey, !showTag)}
                    className={!tagDescription ? "opblock-tag no-desc" : "opblock-tag" }
                    id={isShownKey.join("-")}>
                    <a
                      className="nostyle"
                      onClick={isDeepLinkingEnabled ? (e) => e.preventDefault() : null}
                      href= {isDeepLinkingEnabled ? `#/${tag}` : null}>
                      <span>{tag}</span>
                    </a>
                    { !tagDescription ? null :
                        <small>
                          { tagDescription }
                        </small>
                    }

                    <div>
                    { !tagExternalDocsDescription ? null :
                        <small>
                          { tagExternalDocsDescription }
                          { tagExternalDocsUrl ? ": " : null }
                          { tagExternalDocsUrl ?
                            <a
                              href={tagExternalDocsUrl}
                              onClick={(e) => e.stopPropagation()}
                              target={"_blank"}
                            >{tagExternalDocsUrl}</a> : null
                          }
                        </small>
                    }
                    </div>

                    <button className="expand-operation" title="Expand operation" onClick={() => layoutActions.show(isShownKey, !showTag)}>
                      <svg className="arrow" width="20" height="20">
                        <use href={showTag ? "#large-arrow-down" : "#large-arrow"} xlinkHref={showTag ? "#large-arrow-down" : "#large-arrow"} />
                      </svg>
                    </button>
                  </h4>

                  <Collapse isOpened={showTag}>
                    {
                      operations.map( op => {
                        const path = op.get("path")
                        const method = op.get("method")

<<<<<<< HEAD
                        return <OperationContainer
                          key={`${path}-${method}`}
                          op={op}
                          path={path}
                          method={method}
                          tag={tag}

                          specActions={ specActions }
                          specSelectors={ specSelectors }
=======
                        const path = op.get("path", "")
                        const method = op.get("method", "")
                        const jumpToKey = `paths.${path}.${method}`

                        const operationId =
                        op.getIn(["operation", "operationId"]) || op.getIn(["operation", "__originalOperationId"]) || opId(op.get("operation"), path, method) || op.get("id")
                        const isShownKey = ["operations", createDeepLinkPath(tag), createDeepLinkPath(operationId)]

                        const allowTryItOut = specSelectors.allowTryItOutFor(op.get("path"), op.get("method"))
                        const response = specSelectors.responseFor(op.get("path"), op.get("method"))
                        const request = specSelectors.requestFor(op.get("path"), op.get("method"))

                        return <Operation
                          {...op.toObject()}

                          isShownKey={isShownKey}
                          jumpToKey={jumpToKey}
                          showSummary={showSummary}
                          key={isShownKey}
                          response={ response }
                          request={ request }
                          allowTryItOut={allowTryItOut}

                          displayOperationId={displayOperationId}
                          displayRequestDuration={displayRequestDuration}

                          specActions={ specActions }
                          specSelectors={ specSelectors }

                          oas3Actions={oas3Actions}

>>>>>>> 46b5ae60
                          layoutActions={ layoutActions }
                          layoutSelectors={ layoutSelectors }
                          authActions={ authActions }
                          authSelectors={ authSelectors }
                          getComponent={ getComponent }
                          fn={fn}
                          getConfigs={ getConfigs }
                        />
                      }).toArray()
                    }
                  </Collapse>
                </div>
                )
            }).toArray()
          }

          { taggedOps.size < 1 ? <h3> No operations defined in spec! </h3> : null }
        </div>
    )
  }

}

Operations.propTypes = {
  layoutActions: PropTypes.object.isRequired,
  specSelectors: PropTypes.object.isRequired,
  specActions: PropTypes.object.isRequired,
  layoutSelectors: PropTypes.object.isRequired,
  getComponent: PropTypes.func.isRequired,
  fn: PropTypes.object.isRequired
}<|MERGE_RESOLUTION|>--- conflicted
+++ resolved
@@ -1,11 +1,8 @@
 import React from "react"
 import PropTypes from "prop-types"
-<<<<<<< HEAD
-=======
 import { helpers } from "swagger-client"
 import { createDeepLinkPath } from "core/utils"
 const { opId } = helpers
->>>>>>> 46b5ae60
 
 export default class Operations extends React.Component {
 
@@ -122,7 +119,6 @@
                         const path = op.get("path")
                         const method = op.get("method")
 
-<<<<<<< HEAD
                         return <OperationContainer
                           key={`${path}-${method}`}
                           op={op}
@@ -132,39 +128,7 @@
 
                           specActions={ specActions }
                           specSelectors={ specSelectors }
-=======
-                        const path = op.get("path", "")
-                        const method = op.get("method", "")
-                        const jumpToKey = `paths.${path}.${method}`
-
-                        const operationId =
-                        op.getIn(["operation", "operationId"]) || op.getIn(["operation", "__originalOperationId"]) || opId(op.get("operation"), path, method) || op.get("id")
-                        const isShownKey = ["operations", createDeepLinkPath(tag), createDeepLinkPath(operationId)]
-
-                        const allowTryItOut = specSelectors.allowTryItOutFor(op.get("path"), op.get("method"))
-                        const response = specSelectors.responseFor(op.get("path"), op.get("method"))
-                        const request = specSelectors.requestFor(op.get("path"), op.get("method"))
-
-                        return <Operation
-                          {...op.toObject()}
-
-                          isShownKey={isShownKey}
-                          jumpToKey={jumpToKey}
-                          showSummary={showSummary}
-                          key={isShownKey}
-                          response={ response }
-                          request={ request }
-                          allowTryItOut={allowTryItOut}
-
-                          displayOperationId={displayOperationId}
-                          displayRequestDuration={displayRequestDuration}
-
-                          specActions={ specActions }
-                          specSelectors={ specSelectors }
-
                           oas3Actions={oas3Actions}
-
->>>>>>> 46b5ae60
                           layoutActions={ layoutActions }
                           layoutSelectors={ layoutSelectors }
                           authActions={ authActions }
