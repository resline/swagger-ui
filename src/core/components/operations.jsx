--- conflicted
+++ resolved
@@ -117,51 +117,10 @@
                   <Collapse isOpened={showTag}>
                     {
                       operations.map( op => {
-<<<<<<< HEAD
-
-                        const path = op.get("path", "")
-                        const method = op.get("method", "")
+                        const path = op.get("path")
+                        const method = op.get("method")
                         const specPath = ["paths", path, method]
 
-                        const operationId =
-                        op.getIn(["operation", "operationId"]) || op.getIn(["operation", "__originalOperationId"]) || opId(op.get("operation"), path, method) || op.get("id")
-                        const isShownKey = ["operations", createDeepLinkPath(tag), createDeepLinkPath(operationId)]
-
-                        const allowTryItOut = specSelectors.allowTryItOutFor(op.get("path"), op.get("method"))
-                        const response = specSelectors.responseFor(op.get("path"), op.get("method"))
-                        const request = specSelectors.requestFor(op.get("path"), op.get("method"))
-
-                        return <Operation
-                          {...op.toObject()}
-
-                          isShownKey={isShownKey}
-                          specPath={specPath}
-                          showSummary={showSummary}
-                          key={isShownKey}
-                          response={ response }
-                          request={ request }
-                          allowTryItOut={allowTryItOut}
-
-                          displayOperationId={displayOperationId}
-                          displayRequestDuration={displayRequestDuration}
-
-                          specActions={ specActions }
-                          specSelectors={ specSelectors }
-
-                          oas3Actions={oas3Actions}
-
-                          layoutActions={ layoutActions }
-                          layoutSelectors={ layoutSelectors }
-
-                          authActions={ authActions }
-                          authSelectors={ authSelectors }
-
-                          getComponent={ getComponent }
-                          fn={fn}
-                          getConfigs={ getConfigs }
-=======
-                        const path = op.get("path")
-                        const method = op.get("method")
 
                         // FIXME: (someday) this logic should probably be in a selector,
                         // but doing so would require further opening up
@@ -177,11 +136,11 @@
 
                         return <OperationContainer
                           key={`${path}-${method}`}
+                          specPath={specPath}
                           op={op}
                           path={path}
                           method={method}
                           tag={tag}
->>>>>>> 832f5e4d
                         />
                       }).toArray()
                     }
