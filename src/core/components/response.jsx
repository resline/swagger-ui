<<<<<<< HEAD
import React, { PropTypes } from "react"
import { fromJS, Seq } from "immutable"
=======
import React from "react"
import PropTypes from "prop-types"
import { fromJS } from "immutable"
>>>>>>> b2b9e84e
import { getSampleSchema } from "core/utils"

const getExampleComponent = ( sampleResponse, examples, HighlightCode ) => {
  if ( examples && examples.size ) {
    return examples.entrySeq().map( ([ key, example ]) => {
      let exampleValue = example
      if ( example.toJS ) {
        try {
          exampleValue = JSON.stringify(example.toJS(), null, 2)
        }
        catch(e) {
          exampleValue = String(example)
        }
      }

      return (<div key={ key }>
        <h5>{ key }</h5>
        <HighlightCode className="example" value={ exampleValue } />
      </div>)
    }).toArray()
  }

  if ( sampleResponse ) { return <div>
      <HighlightCode className="example" value={ sampleResponse } />
    </div>
  }
  return null
}

export default class Response extends React.Component {
  constructor(props, context) {
    super(props, context)

    this.state = {
      responseContentType: ""
    }
  }

  static propTypes = {
    code: PropTypes.string.isRequired,
    response: PropTypes.object,
    className: PropTypes.string,
    getComponent: PropTypes.func.isRequired,
    specSelectors: PropTypes.object.isRequired,
    fn: PropTypes.object.isRequired,
    contentType: PropTypes.string
  }

  static defaultProps = {
    response: fromJS({}),
  };

  render() {
    let {
      code,
      response,
      className,

      fn,
      getComponent,
      specSelectors,
      contentType
    } = this.props

    let { inferSchema } = fn
    let { isOAS3 } = specSelectors

    let headers = response.get("headers")
    let examples = response.get("examples")
    let links = response.get("links")
    const Headers = getComponent("headers")
    const HighlightCode = getComponent("highlightCode")
    const ModelExample = getComponent("modelExample")
    const Markdown = getComponent( "Markdown" )
    const OperationLink = getComponent("operationLink")
    const ContentType = getComponent("contentType")

    var sampleResponse

    if(isOAS3()) {
      let oas3SchemaForContentType = response.getIn(["content", this.state.responseContentType, "schema"])
      sampleResponse = oas3SchemaForContentType ? getSampleSchema(oas3SchemaForContentType.toJS(), this.state.responseContentType, { includeReadOnly: true }) : null
      var schema = oas3SchemaForContentType ? inferSchema(oas3SchemaForContentType.toJS()) : null
    } else {
      sampleResponse = schema ? getSampleSchema(schema, contentType, { includeReadOnly: true }) : null
      var schema = inferSchema(response.toJS())
    }
    let example = getExampleComponent( sampleResponse, examples, HighlightCode )

    return (
      <tr className={ "response " + ( className || "") }>
        <td className="col response-col_status">
          { code }
        </td>
        <td className="col response-col_description">

          <div className="response-col_description__inner">
            <Markdown source={ response.get( "description" ) } />
          </div>

          { isOAS3 ? <ContentType
              value={this.state.responseContentType}
              contentTypes={ response.get("content") ? response.get("content").keySeq() : Seq() }
              onChange={(val) => this.setState({ responseContentType: val })}
              className="response-content-type" /> : null }

          { example ? (
            <ModelExample
              getComponent={ getComponent }
              specSelectors={ specSelectors }
              schema={ fromJS(schema) }
              example={ example }/>
          ) : null}

          { headers ? (
            <Headers headers={ headers }/>
          ) : null}


        </td>
        {specSelectors.isOAS3() ? <td>
          { links ?
            links.toSeq().map((link, key) => {
              return <OperationLink key={key} name={key} link={ link }/>
            })
          : <i>No links</i>}
        </td> : null}
      </tr>
    )
  }
}<|MERGE_RESOLUTION|>--- conflicted
+++ resolved
@@ -1,11 +1,6 @@
-<<<<<<< HEAD
-import React, { PropTypes } from "react"
-import { fromJS, Seq } from "immutable"
-=======
 import React from "react"
 import PropTypes from "prop-types"
-import { fromJS } from "immutable"
->>>>>>> b2b9e84e
+import { fromJS, Seq } from "immutable"
 import { getSampleSchema } from "core/utils"
 
 const getExampleComponent = ( sampleResponse, examples, HighlightCode ) => {
