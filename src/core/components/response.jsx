--- conflicted
+++ resolved
@@ -1,13 +1,8 @@
 import React from "react"
 import PropTypes from "prop-types"
-<<<<<<< HEAD
+import cx from "classnames"
 import { fromJS, Seq, Iterable } from "immutable"
-import { getSampleSchema } from "core/utils"
-=======
-import cx from "classnames"
-import { fromJS, Seq } from "immutable"
 import { getSampleSchema, fromJSOrdered } from "core/utils"
->>>>>>> 18cc3c84
 
 const getExampleComponent = ( sampleResponse, examples, HighlightCode ) => {
   if ( examples && examples.size ) {
@@ -62,12 +57,12 @@
     onContentTypeChange: () => {}
   };
 
-<<<<<<< HEAD
   shouldComponentUpdate(nextProps) {
     return this.props.code !== nextProps.code
       || this.props.response !== nextProps.response
       || this.props.className !== nextProps.className
-=======
+  }
+
   _onContentTypeChange = (value) => {
     const { onContentTypeChange, controlsAcceptHeader } = this.props
     this.setState({ responseContentType: value })
@@ -75,7 +70,6 @@
       value: value,
       controlsAcceptHeader
     })
->>>>>>> 18cc3c84
   }
 
   render() {
