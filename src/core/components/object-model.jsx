import React, { Component, } from "react"
import PropTypes from "prop-types"
import { List } from "immutable"

const braceOpen = "{"
const braceClose = "}"

export default class ObjectModel extends Component {
  static propTypes = {
    schema: PropTypes.object.isRequired,
    getComponent: PropTypes.func.isRequired,
    getConfigs: PropTypes.func.isRequired,
    specSelectors: PropTypes.object.isRequired,
    name: PropTypes.string,
    isRef: PropTypes.bool,
    expandDepth: PropTypes.number,
    depth: PropTypes.number
  }

  render(){
    let { schema, name, isRef, getComponent, getConfigs, depth, expandDepth, ...otherProps } = this.props
    let { specSelectors } = otherProps
    let { isOAS3 } = specSelectors

    if(!schema) {
      return null
    }

    let description = schema.get("description")
    let properties = schema.get("properties")
    let additionalProperties = schema.get("additionalProperties")
    let title = schema.get("title") || name
    let requiredProperties = schema.get("required")

    const JumpToPath = getComponent("JumpToPath", true)
    const Markdown = getComponent("Markdown")
    const Model = getComponent("Model")
    const ModelCollapse = getComponent("ModelCollapse")

    const JumpToPathSection = ({ name }) => {
      const path = isOAS3 && isOAS3() ? `components.schemas.${name}` : `definitions.${name}`
      return <span className="model-jump-to-path"><JumpToPath path={path} /></span>
    }
    const collapsedContent = (<span>
        <span>{ braceOpen }</span>...<span>{ braceClose }</span>
        {
        isRef ? <JumpToPathSection name={ name }/> : ""
        }
    </span>)

    const anyOf = specSelectors.isOAS3() ? schema.get("anyOf") : null
    const oneOf = specSelectors.isOAS3() ? schema.get("oneOf") : null
    const not = specSelectors.isOAS3() ? schema.get("not") : null

    const titleEl = title && <span className="model-title">
      { isRef && schema.get("$$ref") && <span className="model-hint">{ schema.get("$$ref") }</span> }
      <span className="model-title__text">{ title }</span>
    </span>

    return <span className="model">
      <ModelCollapse title={titleEl} collapsed={ depth > expandDepth } collapsedContent={ collapsedContent }>
         <span className="brace-open object">{ braceOpen }</span>
          {
            !isRef ? null : <JumpToPathSection name={ name }/>
          }
          <span className="inner-object">
            {
              <table className="model"><tbody>
              {
                !description ? null : <tr style={{ color: "#999", fontStyle: "italic" }}>
                    <td>description:</td>
                    <td>
                      <Markdown source={ description } />
                    </td>
                  </tr>
              }
              {
                !(properties && properties.size) ? null : properties.entrySeq().map(
                    ([key, value]) => {
                      let isDeprecated = isOAS3() && value.get("deprecated")
                      let isRequired = List.isList(requiredProperties) && requiredProperties.contains(key)
                      let propertyStyle = { verticalAlign: "top", paddingRight: "0.2em" }
                      if ( isRequired ) {
                        propertyStyle.fontWeight = "bold"
                      }

                      return (<tr key={key} className={isDeprecated && "deprecated"}>
                        <td style={ propertyStyle }>
                          { key }{ isRequired && <span style={{ color: "red" }}>*</span> }
                        </td>
                        <td style={{ verticalAlign: "top" }}>
                          <Model key={ `object-${name}-${key}_${value}` } { ...otherProps }
                                 required={ isRequired }
                                 getComponent={ getComponent }
                                 getConfigs={ getConfigs }
                                 schema={ value }
                                 depth={ depth + 1 } />
                        </td>
                      </tr>)
                    }).toArray()
              }
              {
                !additionalProperties || !additionalProperties.size ? null
                  : <tr>
                    <td>{ "< * >:" }</td>
                    <td>
                      <Model { ...otherProps } required={ false }
                             getComponent={ getComponent }
                             getConfigs={ getConfigs }
                             schema={ additionalProperties }
                             depth={ depth + 1 } />
                    </td>
                  </tr>
              }
              {
                !anyOf ? null
                  : <tr>
                    <td>{ "anyOf ->" }</td>
                    <td>
                      {anyOf.map((schema, k) => {
                        return <div key={k}><Model { ...otherProps } required={ false }
                                 getComponent={ getComponent }
                                 getConfigs={ getConfigs }
                                 schema={ schema }
                                 depth={ depth + 1 } /></div>
                      })}
                    </td>
                  </tr>
              }
              {
                !oneOf ? null
                  : <tr>
                    <td>{ "oneOf ->" }</td>
                    <td>
                      {oneOf.map((schema, k) => {
                        return <div key={k}><Model { ...otherProps } required={ false }
                                 getComponent={ getComponent }
                                 getConfigs={ getConfigs }
                                 schema={ schema }
                                 depth={ depth + 1 } /></div>
                      })}
                    </td>
                  </tr>
              }
              {
                !not ? null
                  : <tr>
                    <td>{ "not ->" }</td>
                    <td>
<<<<<<< HEAD
                      {not.map((schema, k) => {
                        return <div key={k}><Model { ...otherProps } required={ false }
                                 getComponent={ getComponent }
                                 getConfigs={ getConfigs }
                                 schema={ schema }
                                 depth={ depth + 1 } /></div>
                      })}
=======
                      <div>
                        <Model { ...otherProps }
                               required={ false }
                               getComponent={ getComponent }
                               schema={ not }
                               depth={ depth + 1 } />
                        </div>
>>>>>>> 7b13f41b
                    </td>
                  </tr>
              }
              </tbody></table>
          }
        </span>
        <span className="brace-close">{ braceClose }</span>
      </ModelCollapse>
    </span>
  }
}<|MERGE_RESOLUTION|>--- conflicted
+++ resolved
@@ -147,23 +147,14 @@
                   : <tr>
                     <td>{ "not ->" }</td>
                     <td>
-<<<<<<< HEAD
-                      {not.map((schema, k) => {
-                        return <div key={k}><Model { ...otherProps } required={ false }
-                                 getComponent={ getComponent }
-                                 getConfigs={ getConfigs }
-                                 schema={ schema }
-                                 depth={ depth + 1 } /></div>
-                      })}
-=======
                       <div>
                         <Model { ...otherProps }
                                required={ false }
                                getComponent={ getComponent }
+                               getConfigs={ getConfigs }
                                schema={ not }
                                depth={ depth + 1 } />
-                        </div>
->>>>>>> 7b13f41b
+                      </div>
                     </td>
                   </tr>
               }
