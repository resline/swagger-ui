--- conflicted
+++ resolved
@@ -19,10 +19,7 @@
   render(){
     let { schema, name, isRef, getComponent, depth, ...props } = this.props
     let { expandDepth, specSelectors } = this.props
-<<<<<<< HEAD
     let { isOAS3 } = specSelectors
-=======
->>>>>>> 62338869
     let description = schema.get("description")
     let properties = schema.get("properties")
     let additionalProperties = schema.get("additionalProperties")
@@ -44,13 +41,10 @@
         }
     </span>)
 
-<<<<<<< HEAD
-=======
     const anyOf = specSelectors.isOAS3() ? schema.get("anyOf") : null
     const oneOf = specSelectors.isOAS3() ? schema.get("oneOf") : null
     const not = specSelectors.isOAS3() ? schema.get("not") : null
 
->>>>>>> 62338869
     const titleEl = title && <span className="model-title">
       { isRef && schema.get("$$ref") && <span className="model-hint">{ schema.get("$$ref") }</span> }
       <span className="model-title__text">{ title }</span>
