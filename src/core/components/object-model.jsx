--- conflicted
+++ resolved
@@ -19,11 +19,7 @@
   }
 
   render(){
-<<<<<<< HEAD
-    let { schema, name, isRef, getComponent, depth, specPath, expandDepth, ...otherProps } = this.props
-=======
-    let { schema, name, isRef, getComponent, getConfigs, depth, expandDepth, ...otherProps } = this.props
->>>>>>> 832f5e4d
+    let { schema, name, isRef, getComponent, getConfigs, depth, specPath, expandDepth, ...otherProps } = this.props
     let { specSelectors } = otherProps
 
     if(!schema) {
@@ -97,11 +93,8 @@
                           <Model key={ `object-${name}-${key}_${value}` } { ...otherProps }
                                  required={ isRequired }
                                  getComponent={ getComponent }
-<<<<<<< HEAD
                                  specPath={[...specPath, "properties", key]}
-=======
                                  getConfigs={ getConfigs }
->>>>>>> 832f5e4d
                                  schema={ value }
                                  depth={ depth + 1 } />
                         </td>
@@ -139,11 +132,8 @@
                     <td>
                       <Model { ...otherProps } required={ false }
                              getComponent={ getComponent }
-<<<<<<< HEAD
                              specPath={[...specPath, "additionalProperties"]}
-=======
                              getConfigs={ getConfigs }
->>>>>>> 832f5e4d
                              schema={ additionalProperties }
                              depth={ depth + 1 } />
                     </td>
@@ -157,11 +147,8 @@
                       {anyOf.map((schema, k) => {
                         return <div key={k}><Model { ...otherProps } required={ false }
                                  getComponent={ getComponent }
-<<<<<<< HEAD
                                  specPath={[...specPath, "anyOf", k]}
-=======
                                  getConfigs={ getConfigs }
->>>>>>> 832f5e4d
                                  schema={ schema }
                                  depth={ depth + 1 } /></div>
                       })}
@@ -176,11 +163,8 @@
                       {oneOf.map((schema, k) => {
                         return <div key={k}><Model { ...otherProps } required={ false }
                                  getComponent={ getComponent }
-<<<<<<< HEAD
                                  specPath={[...specPath, "oneOf", k]}
-=======
                                  getConfigs={ getConfigs }
->>>>>>> 832f5e4d
                                  schema={ schema }
                                  depth={ depth + 1 } /></div>
                       })}
@@ -192,24 +176,15 @@
                   : <tr>
                     <td>{ "not ->" }</td>
                     <td>
-<<<<<<< HEAD
-                      {not.map((schema, k) => {
-                        return <div key={k}><Model { ...otherProps } required={ false }
-                                 getComponent={ getComponent }
-                                 specPath={[...specPath, "not", k]}
-                                 schema={ schema }
-                                 depth={ depth + 1 } /></div>
-                      })}
-=======
                       <div>
                         <Model { ...otherProps }
                                required={ false }
                                getComponent={ getComponent }
+                               specPath={[...specPath, "not"]}
                                getConfigs={ getConfigs }
                                schema={ not }
                                depth={ depth + 1 } />
                       </div>
->>>>>>> 832f5e4d
                     </td>
                   </tr>
               }
