--- conflicted
+++ resolved
@@ -4,17 +4,13 @@
 import sanitize from "sanitize-html"
 
 function Markdown({ source }) {
-<<<<<<< HEAD
   const sanitized = sanitizer(source)
-=======
-  const sanitized = sanitize(source, sanitizeOptions)
 
   // sometimes the sanitizer returns "undefined" as a string
   if(!source || !sanitized || sanitized === "undefined") {
     return null
   }
 
->>>>>>> b2b9e84e
   return <Remarkable
     options={{html: true, typographer: true, linkify: true, linkTarget: "_blank"}}
     source={sanitized}
