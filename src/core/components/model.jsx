import React, { Component } from "react"
import PropTypes from "prop-types"
import ImPropTypes from "react-immutable-proptypes"
import { List } from "immutable"
const braceOpen = "{"
const braceClose = "}"

const propStyle = { color: "#999", fontStyle: "italic" }

const EnumModel = ({ value }) => {
  let collapsedContent = <span>Array [ { value.count() } ]</span>
  return <span className="prop-enum">
    Enum:<br />
    <Collapse collapsedContent={ collapsedContent }>
      [ { value.join(", ") } ]
    </Collapse>
  </span>
}

EnumModel.propTypes = {
  value: ImPropTypes.iterable
}

class ObjectModel extends Component {
  static propTypes = {
    schema: PropTypes.object.isRequired,
    getComponent: PropTypes.func.isRequired,
    specSelectors: PropTypes.object.isRequired,
    name: PropTypes.string,
    isRef: PropTypes.bool,
    expandDepth: PropTypes.number,
    depth: PropTypes.number,
    deprecated: PropTypes.boolean
  }

  render(){
    let { schema, name, isRef, getComponent, depth, deprecated, ...props } = this.props
    let { expandDepth, specSelectors } = this.props
    const JumpToPath = getComponent("JumpToPath", true)
    let description = schema.get("description")
    let nullable = schema.get("nullable")
    let properties = schema.get("properties")
    let additionalProperties = schema.get("additionalProperties")
    let title = schema.get("title") || name
    let required = schema.get("required")
    const Markdown = getComponent("Markdown")
    const JumpToPathSection = ({ name }) => <span className="model-jump-to-path"><JumpToPath path={`definitions.${name}`} /></span>
  let collapsedContent = (<span>
      <span>{ braceOpen }</span>...<span>{ braceClose }</span>
      {
        isRef ? <JumpToPathSection name={ name }/> : ""
      }
    </span>)

    return <span className={`model ${deprecated ? "deprecated" : ""}`}>
      {
        title && <span className="model-title">
          { isRef && schema.get("$$ref") && <span className="model-hint">{ schema.get("$$ref") }</span> }
          <span className="model-title__text">{ title }</span>
        </span>
      }
      <Collapse collapsed={ depth > expandDepth } collapsedContent={ collapsedContent }>
         <span className="brace-open object">{ braceOpen }</span>
          {
            !isRef ? null : <JumpToPathSection name={ name }/>
          }
          <span className="inner-object">
            {
              <table className="model" style={{ marginLeft: "2em" }}><tbody>
              {
                !description ? null : <tr style={{ color: "#999", fontStyle: "italic" }}>
                    <td>description:</td>
                    <td>
                      <Markdown source={ description } />
                    </td>
                  </tr>
              }
              {
                (!specSelectors.isOAS3() || !nullable) ? null : <tr style={{ color: "#999", fontStyle: "italic" }}>
                    <td>nullable</td>
                    <td>{ nullable }</td>
                  </tr>
              }
              {
                !(properties && properties.size) ? null : properties.entrySeq().map(
                    ([key, value]) => {
                      let isRequired = List.isList(required) && required.contains(key)
                      let propertyStyle = { verticalAlign: "top", paddingRight: "0.2em" }
                      if ( isRequired ) {
                        propertyStyle.fontWeight = "bold"
                      }

                      return (<tr key={key} className={`${value.get("deprecated") ? "deprecated" : ""}`}>
                        <td style={ propertyStyle }>{ key }:</td>
                        <td style={{ verticalAlign: "top" }}>
                          <Model key={ `object-${name}-${key}_${value}` } { ...props }
                                 required={ isRequired }
                                 getComponent={ getComponent }
                                 schema={ value }
                                 depth={ depth + 1 } />
                        </td>
                      </tr>)
                    }).toArray()
              }
              {
                !additionalProperties || !additionalProperties.size ? null
                  : <tr>
                    <td>{ "< * >:" }</td>
                    <td>
                      <Model { ...props } required={ false }
                             getComponent={ getComponent }
                             schema={ additionalProperties }
                             depth={ depth + 1 } />
                    </td>
                  </tr>
              }
              </tbody></table>
          }
        </span>
        <span className="brace-close">{ braceClose }</span>
      </Collapse>
    </span>
  }
}

class Primitive extends Component {
  static propTypes = {
    schema: PropTypes.object.isRequired,
<<<<<<< HEAD
    required: PropTypes.bool,
    deprecated: PropTypes.bool
  }

  render(){
    let { schema, required, deprecated } = this.props
=======
    name: PropTypes.string,
    getComponent: PropTypes.func.isRequired,
    required: PropTypes.bool
  }

  render(){
    let { schema, getComponent, name, required } = this.props
>>>>>>> b2b9e84e

    if(!schema || !schema.get) {
      // don't render if schema isn't correctly formed
      return <div></div>
    }

    let type = schema.get("type")
    let format = schema.get("format")
    let xml = schema.get("xml")
    let enumArray = schema.get("enum")
    let title = schema.get("title") || name
    let description = schema.get("description")
    let properties = schema.filter( ( v, key) => ["enum", "type", "format", "description", "$$ref"].indexOf(key) === -1 )
    let style = required ? { fontWeight: "bold" } : {}
    const Markdown = getComponent("Markdown")

<<<<<<< HEAD
    return <span className={`prop ${deprecated ? "deprecated" : ""}`}>
=======
    return <span className="model">
      {
        title && <span className="model-title" style={{ marginRight: "2em" }}>
          <span className="model-title__text">{ title }</span>
        </span>
      }
>>>>>>> b2b9e84e
      <span className="prop-type" style={ style }>{ type }</span> { required && <span style={{ color: "red" }}>*</span>}
      { format && <span className="prop-format">(${format})</span>}
      {
        properties.size ? properties.entrySeq().map( ( [ key, v ] ) => <span key={`${key}-${v}`} style={ propStyle }>
          <br />{ key }: { String(v) }</span>)
          : null
      }
      {
        !description ? null :
          <Markdown source={ description } />
      }
      {
        xml && xml.size ? (<span><br /><span style={ propStyle }>xml:</span>
          {
            xml.entrySeq().map( ( [ key, v ] ) => <span key={`${key}-${v}`} style={ propStyle }><br/>&nbsp;&nbsp;&nbsp;{key}: { String(v) }</span>).toArray()
          }
        </span>): null
      }
      {
        enumArray && <EnumModel value={ enumArray } />
      }
    </span>
  }
}

class ArrayModel extends Component {
  static propTypes = {
    schema: PropTypes.object.isRequired,
    getComponent: PropTypes.func.isRequired,
    specSelectors: PropTypes.object.isRequired,
    name: PropTypes.string,
    required: PropTypes.bool,
    expandDepth: PropTypes.number,
    depth: PropTypes.number
  }

  render(){
    let { required, schema, depth, name, expandDepth } = this.props
    let items = schema.get("items")
    let title = schema.get("title") || name
    let properties = schema.filter( ( v, key) => ["type", "items", "$$ref"].indexOf(key) === -1 )
  
    return <span className="model">
      {
        title && <span className="model-title">
          <span className="model-title__text">{ title }</span>
        </span>
      }
      <Collapse collapsed={ depth > expandDepth } collapsedContent="[...]">
        [
          <span><Model { ...this.props } name="" schema={ items } required={ false }/></span>
        ]
        {
          properties.size ? <span>
              { properties.entrySeq().map( ( [ key, v ] ) => <span key={`${key}-${v}`} style={propStyle}>
                <br />{ `${key}:`}{ String(v) }</span>)
              }<br /></span>
            : null
        }
      </Collapse>
      { required && <span style={{ color: "red" }}>*</span>}
    </span>
  }
}


export class Model extends Component {
  static propTypes = {
    schema: PropTypes.object.isRequired,
    getComponent: PropTypes.func.isRequired,
    specSelectors: PropTypes.object.isRequired,
    name: PropTypes.string,
    isRef: PropTypes.bool,
    required: PropTypes.bool,
    expandDepth: PropTypes.number,
    depth: PropTypes.number
  }

  getModelName =( ref )=> {
    if ( ref.indexOf("#/definitions/") !== -1 ) {
      return ref.replace(/^.*#\/definitions\//, "")
    }
  }

  getRefSchema =( model )=> {
    let { specSelectors } = this.props

    return specSelectors.findDefinition(model)
  }

  render () {
<<<<<<< HEAD
    let { schema, required, name, isRef, specSelectors } = this.props
=======
    let { schema, getComponent, required, name, isRef } = this.props
>>>>>>> b2b9e84e
    let $$ref = schema && schema.get("$$ref")
    let modelName = $$ref && this.getModelName( $$ref )
    let modelSchema, type

    const deprecated = specSelectors.isOAS3() && schema.get("deprecated")

    if ( schema && (schema.get("type") || schema.get("properties")) ) {
      modelSchema = schema
    } else if ( $$ref ) {
      modelSchema = this.getRefSchema( modelName )
    }

    type = modelSchema && modelSchema.get("type")
    if ( !type && modelSchema && modelSchema.get("properties") ) {
      type = "object"
    }

    switch(type) {
      case "object":
<<<<<<< HEAD
        return <ObjectModel
          className="object" { ...this.props }
          schema={ modelSchema }
          name={ modelName || name }
          isRef={ isRef!== undefined ? isRef : !!$$ref }
          deprecated={deprecated}
        />
      case "array":
        return <ArrayModel
          className="array" { ...this.props }
          schema={ modelSchema }
          required={ required }
          deprecated={deprecated}
          />
=======
        return <ObjectModel className="object" { ...this.props } schema={ modelSchema }
                                              name={ name || modelName }
                                              isRef={ isRef!== undefined ? isRef : !!$$ref }/>
      case "array":
        return <ArrayModel className="array" { ...this.props } schema={ modelSchema } name={ name || modelName } required={ required } />
>>>>>>> b2b9e84e
      case "string":
      case "number":
      case "integer":
      case "boolean":
      default:
<<<<<<< HEAD
        return <Primitive
          schema={ modelSchema }
          required={ required }
          deprecated={deprecated}
        />
=======
        return <Primitive { ...this.props } getComponent={ getComponent } schema={ modelSchema } name={ name || modelName } required={ required }/>
>>>>>>> b2b9e84e
    }
  }
}


export default class ModelComponent extends Component {
  static propTypes = {
    schema: PropTypes.object.isRequired,
    name: PropTypes.string,
    getComponent: PropTypes.func.isRequired,
    specSelectors: PropTypes.object.isRequired,
    expandDepth: PropTypes.number
  }

  render(){
    return <div className="model-box">
      <Model { ...this.props } depth={ 1 } expandDepth={ this.props.expandDepth || 0 }/>
    </div>
  }
}

class Collapse extends Component {
  static propTypes = {
    collapsedContent: PropTypes.any,
    collapsed: PropTypes.bool,
    children: PropTypes.any
  }

  static defaultProps = {
    collapsedContent: "{...}",
    collapsed: true,
  }

  constructor(props, context) {
    super(props, context)

    let { collapsed, collapsedContent } = this.props

    this.state = {
      collapsed: collapsed !== undefined ? collapsed : Collapse.defaultProps.collapsed,
      collapsedContent: collapsedContent || Collapse.defaultProps.collapsedContent
    }
  }

  toggleCollapsed=()=>{
    this.setState({
      collapsed: !this.state.collapsed
    })
  }

  render () {
    return (<span>
      <span onClick={ this.toggleCollapsed } style={{ "cursor": "pointer" }}>
        <span className={ "model-toggle" + ( this.state.collapsed ? " collapsed" : "" ) }></span>
      </span>
      { this.state.collapsed ? this.state.collapsedContent : this.props.children }
    </span>)
  }
}<|MERGE_RESOLUTION|>--- conflicted
+++ resolved
@@ -126,22 +126,14 @@
 class Primitive extends Component {
   static propTypes = {
     schema: PropTypes.object.isRequired,
-<<<<<<< HEAD
+    name: PropTypes.string,
+    getComponent: PropTypes.func.isRequired,
     required: PropTypes.bool,
     deprecated: PropTypes.bool
   }
 
   render(){
-    let { schema, required, deprecated } = this.props
-=======
-    name: PropTypes.string,
-    getComponent: PropTypes.func.isRequired,
-    required: PropTypes.bool
-  }
-
-  render(){
-    let { schema, getComponent, name, required } = this.props
->>>>>>> b2b9e84e
+    let { schema, getComponent, name, required, deprecated } = this.props
 
     if(!schema || !schema.get) {
       // don't render if schema isn't correctly formed
@@ -158,16 +150,12 @@
     let style = required ? { fontWeight: "bold" } : {}
     const Markdown = getComponent("Markdown")
 
-<<<<<<< HEAD
-    return <span className={`prop ${deprecated ? "deprecated" : ""}`}>
-=======
-    return <span className="model">
+    return <span className={`model ${deprecated ? "deprecated" : ""}`}>
       {
         title && <span className="model-title" style={{ marginRight: "2em" }}>
           <span className="model-title__text">{ title }</span>
         </span>
       }
->>>>>>> b2b9e84e
       <span className="prop-type" style={ style }>{ type }</span> { required && <span style={{ color: "red" }}>*</span>}
       { format && <span className="prop-format">(${format})</span>}
       {
@@ -209,7 +197,7 @@
     let items = schema.get("items")
     let title = schema.get("title") || name
     let properties = schema.filter( ( v, key) => ["type", "items", "$$ref"].indexOf(key) === -1 )
-  
+
     return <span className="model">
       {
         title && <span className="model-title">
@@ -259,11 +247,7 @@
   }
 
   render () {
-<<<<<<< HEAD
-    let { schema, required, name, isRef, specSelectors } = this.props
-=======
-    let { schema, getComponent, required, name, isRef } = this.props
->>>>>>> b2b9e84e
+    let { getComponent, specSelectors, schema, required, name, isRef } = this.props
     let $$ref = schema && schema.get("$$ref")
     let modelName = $$ref && this.getModelName( $$ref )
     let modelSchema, type
@@ -283,42 +267,31 @@
 
     switch(type) {
       case "object":
-<<<<<<< HEAD
         return <ObjectModel
           className="object" { ...this.props }
           schema={ modelSchema }
-          name={ modelName || name }
-          isRef={ isRef!== undefined ? isRef : !!$$ref }
+          name={ name || modelName }
           deprecated={deprecated}
-        />
+          isRef={ isRef!== undefined ? isRef : !!$$ref } />
       case "array":
         return <ArrayModel
           className="array" { ...this.props }
           schema={ modelSchema }
-          required={ required }
+          name={ name || modelName }
           deprecated={deprecated}
-          />
-=======
-        return <ObjectModel className="object" { ...this.props } schema={ modelSchema }
-                                              name={ name || modelName }
-                                              isRef={ isRef!== undefined ? isRef : !!$$ref }/>
-      case "array":
-        return <ArrayModel className="array" { ...this.props } schema={ modelSchema } name={ name || modelName } required={ required } />
->>>>>>> b2b9e84e
+          required={ required } />
       case "string":
       case "number":
       case "integer":
       case "boolean":
       default:
-<<<<<<< HEAD
         return <Primitive
+          { ...this.props }
+          getComponent={ getComponent }
           schema={ modelSchema }
-          required={ required }
+          name={ name || modelName }
           deprecated={deprecated}
-        />
-=======
-        return <Primitive { ...this.props } getComponent={ getComponent } schema={ modelSchema } name={ name || modelName } required={ required }/>
->>>>>>> b2b9e84e
+          required={ required }/>
     }
   }
 }
