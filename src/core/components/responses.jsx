import React from "react"
import PropTypes from "prop-types"
import { fromJS, Iterable } from "immutable"
import { defaultStatusCode, getAcceptControllingResponse } from "core/utils"

export default class Responses extends React.Component {
  static propTypes = {
    tryItOutResponse: PropTypes.instanceOf(Iterable),
    responses: PropTypes.instanceOf(Iterable).isRequired,
    produces: PropTypes.instanceOf(Iterable),
    producesValue: PropTypes.any,
    displayRequestDuration: PropTypes.bool.isRequired,
    path: PropTypes.string.isRequired,
    method: PropTypes.string.isRequired,
    getComponent: PropTypes.func.isRequired,
    getConfigs: PropTypes.func.isRequired,
    specSelectors: PropTypes.object.isRequired,
    specActions: PropTypes.object.isRequired,
    oas3Actions: PropTypes.object.isRequired,
<<<<<<< HEAD
    pathMethod: PropTypes.array.isRequired,
    specPath: PropTypes.array.isRequired,
    displayRequestDuration: PropTypes.bool.isRequired,
=======
>>>>>>> 832f5e4d
    fn: PropTypes.object.isRequired
  }

  static defaultProps = {
    tryItOutResponse: null,
    produces: fromJS(["application/json"]),
    displayRequestDuration: false
  }

  shouldComponentUpdate(nextProps) {
    // BUG: props.tryItOutResponse is always coming back as a new Immutable instance
    let render = this.props.tryItOutResponse !== nextProps.tryItOutResponse
    || this.props.responses !== nextProps.responses
    || this.props.produces !== nextProps.produces
    || this.props.producesValue !== nextProps.producesValue
    || this.props.displayRequestDuration !== nextProps.displayRequestDuration
    || this.props.path !== nextProps.path
    || this.props.method !== nextProps.method
    return render
  }

	onChangeProducesWrapper = ( val ) => this.props.specActions.changeProducesValue([this.props.path, this.props.method], val)

  onResponseContentTypeChange = ({ controlsAcceptHeader, value }) => {
    const { oas3Actions, path, method } = this.props
    if(controlsAcceptHeader) {
      oas3Actions.setResponseContentType({
        value,
        path,
        method
      })
    }
  }

  render() {
    let {
      responses,
      tryItOutResponse,
      getComponent,
      getConfigs,
      specSelectors,
      fn,
      producesValue,
      displayRequestDuration,
      specPath,
    } = this.props
    let defaultCode = defaultStatusCode( responses )

    const ContentType = getComponent( "contentType" )
    const LiveResponse = getComponent( "liveResponse" )
    const Response = getComponent( "response" )

    let produces = this.props.produces && this.props.produces.size ? this.props.produces : Responses.defaultProps.produces

    const isSpecOAS3 = specSelectors.isOAS3()

    const acceptControllingResponse = isSpecOAS3 ?
      getAcceptControllingResponse(responses) : null

    return (
      <div className="responses-wrapper">
        <div className="opblock-section-header">
          <h4>Responses</h4>
            { specSelectors.isOAS3() ? null : <label>
              <span>Response content type</span>
              <ContentType value={producesValue}
                         onChange={this.onChangeProducesWrapper}
                         contentTypes={produces}
                         className="execute-content-type"/>
                     </label> }
        </div>
        <div className="responses-inner">
          {
            !tryItOutResponse ? null
                              : <div>
                                  <LiveResponse response={ tryItOutResponse }
                                                getComponent={ getComponent }
                                                getConfigs={ getConfigs }
                                                specSelectors={ specSelectors }
                                                path={ this.props.path }
                                                method={ this.props.method }
                                                displayRequestDuration={ displayRequestDuration } />
                                  <h4>Responses</h4>
                                </div>

          }

          <table className="responses-table">
            <thead>
              <tr className="responses-header">
                <td className="col col_header response-col_status">Code</td>
                <td className="col col_header response-col_description">Description</td>
                { specSelectors.isOAS3() ? <td className="col col_header response-col_links">Links</td> : null }
              </tr>
            </thead>
            <tbody>
              {
                responses.entrySeq().map( ([code, response]) => {

                  let className = tryItOutResponse && tryItOutResponse.get("status") == code ? "response_current" : ""
                  return (
                    <Response key={ code }
                              specPath={[...specPath, code]}
                              isDefault={defaultCode === code}
                              fn={fn}
                              className={ className }
                              code={ code }
                              response={ response }
                              specSelectors={ specSelectors }
                              controlsAcceptHeader={response === acceptControllingResponse}
                              onContentTypeChange={this.onResponseContentTypeChange}
                              contentType={ producesValue }
                              getConfigs={ getConfigs }
                              getComponent={ getComponent }/>
                    )
                }).toArray()
              }
            </tbody>
          </table>
        </div>
      </div>
    )
  }
}<|MERGE_RESOLUTION|>--- conflicted
+++ resolved
@@ -17,12 +17,7 @@
     specSelectors: PropTypes.object.isRequired,
     specActions: PropTypes.object.isRequired,
     oas3Actions: PropTypes.object.isRequired,
-<<<<<<< HEAD
-    pathMethod: PropTypes.array.isRequired,
     specPath: PropTypes.array.isRequired,
-    displayRequestDuration: PropTypes.bool.isRequired,
-=======
->>>>>>> 832f5e4d
     fn: PropTypes.object.isRequired
   }
 
