import React from "react"
import PropTypes from "prop-types"
<<<<<<< HEAD
import { fromJS, Iterable } from "immutable"
import { defaultStatusCode } from "core/utils"
=======
import { fromJS } from "immutable"
import { defaultStatusCode, getAcceptControllingResponse } from "core/utils"
>>>>>>> 46b5ae60

export default class Responses extends React.Component {

  static propTypes = {
    request: PropTypes.instanceOf(Iterable),
    tryItOutResponse: PropTypes.instanceOf(Iterable),
    responses: PropTypes.instanceOf(Iterable).isRequired,
    produces: PropTypes.instanceOf(Iterable),
    producesValue: PropTypes.any,
    getComponent: PropTypes.func.isRequired,
    specSelectors: PropTypes.object.isRequired,
    specActions: PropTypes.object.isRequired,
    oas3Actions: PropTypes.object.isRequired,
    pathMethod: PropTypes.array.isRequired,
    displayRequestDuration: PropTypes.bool.isRequired,
    fn: PropTypes.object.isRequired,
    getConfigs: PropTypes.func.isRequired
  }

  static defaultProps = {
    request: null,
    tryItOutResponse: null,
    produces: fromJS(["application/json"]),
    displayRequestDuration: false
  }

  onChangeProducesWrapper = ( val ) => this.props.specActions.changeProducesValue(this.props.pathMethod, val)

  onResponseContentTypeChange = ({ controlsAcceptHeader, value }) => {
    const { oas3Actions, pathMethod } = this.props
    if(controlsAcceptHeader) {
      oas3Actions.setResponseContentType({
        value,
        pathMethod
      })
    }
  }

  render() {
    let {
      responses,
      request,
      tryItOutResponse,
      getComponent,
      getConfigs,
      specSelectors,
      fn,
      producesValue,
      displayRequestDuration
    } = this.props
    let defaultCode = defaultStatusCode( responses )

    const ContentType = getComponent( "contentType" )
    const LiveResponse = getComponent( "liveResponse" )
    const Response = getComponent( "response" )

    let produces = this.props.produces && this.props.produces.size ? this.props.produces : Responses.defaultProps.produces

    const isSpecOAS3 = specSelectors.isOAS3()

    const acceptControllingResponse = isSpecOAS3 ?
      getAcceptControllingResponse(responses) : null

    return (
      <div className="responses-wrapper">
        <div className="opblock-section-header">
          <h4>Responses</h4>
            { specSelectors.isOAS3() ? null : <label>
              <span>Response content type</span>
              <ContentType value={producesValue}
                         onChange={this.onChangeProducesWrapper}
                         contentTypes={produces}
                         className="execute-content-type"/>
                     </label> }
        </div>
        <div className="responses-inner">
          {
            !tryItOutResponse ? null
                              : <div>
                                  <LiveResponse request={ request }
                                                response={ tryItOutResponse }
                                                getComponent={ getComponent }
                                                getConfigs={ getConfigs }
                                                specSelectors={ specSelectors }
                                                pathMethod={ this.props.pathMethod }
                                                displayRequestDuration={ displayRequestDuration } />
                                  <h4>Responses</h4>
                                </div>

          }

          <table className="responses-table">
            <thead>
              <tr className="responses-header">
                <td className="col col_header response-col_status">Code</td>
                <td className="col col_header response-col_description">Description</td>
                { specSelectors.isOAS3() ? <td className="col col_header response-col_links">Links</td> : null }
              </tr>
            </thead>
            <tbody>
              {
                responses.entrySeq().map( ([code, response]) => {
                  let className = tryItOutResponse && tryItOutResponse.get("status") == code ? "response_current" : ""
                  return (
                    <Response key={ code }
                              isDefault={defaultCode === code}
                              fn={fn}
                              className={ className }
                              code={ code }
                              response={ response }
                              specSelectors={ specSelectors }
                              controlsAcceptHeader={response === acceptControllingResponse}
                              onContentTypeChange={this.onResponseContentTypeChange}
                              contentType={ producesValue }
                              getComponent={ getComponent }/>
                    )
                }).toArray()
              }
            </tbody>
          </table>
        </div>
      </div>
    )
  }
}<|MERGE_RESOLUTION|>--- conflicted
+++ resolved
@@ -1,12 +1,7 @@
 import React from "react"
 import PropTypes from "prop-types"
-<<<<<<< HEAD
 import { fromJS, Iterable } from "immutable"
-import { defaultStatusCode } from "core/utils"
-=======
-import { fromJS } from "immutable"
 import { defaultStatusCode, getAcceptControllingResponse } from "core/utils"
->>>>>>> 46b5ae60
 
 export default class Responses extends React.Component {
 
