--- conflicted
+++ resolved
@@ -89,10 +89,6 @@
   store.register([constructorConfig.plugins, inlinePlugin])
 
   var system = store.getSystem()
-<<<<<<< HEAD
-  let queryConfig = parseSearch()
-=======
->>>>>>> 81bb7daf
 
   system.initOAuth = system.authActions.configureAuth
 
