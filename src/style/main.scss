.swagger-ui
{
    @import 'mixins';
    @import 'variables';
    @import 'colors';
    @import 'type';
    @import 'layout';
    @import 'buttons';
    @import 'form';
    @import 'modal';
    @import 'models';
    @import 'table';
    @import 'topbar';
    @import 'information';
    @import 'authorize';
    @import 'errors';
<<<<<<< HEAD

    @include text_body();
=======
    @import 'split-pane-mode';
>>>>>>> 0c28a50f
}<|MERGE_RESOLUTION|>--- conflicted
+++ resolved
@@ -14,10 +14,6 @@
     @import 'information';
     @import 'authorize';
     @import 'errors';
-<<<<<<< HEAD
-
     @include text_body();
-=======
     @import 'split-pane-mode';
->>>>>>> 0c28a50f
 }