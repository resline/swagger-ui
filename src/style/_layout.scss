--- conflicted
+++ resolved
@@ -372,13 +372,6 @@
     .opblock-schemes
     {
         padding: 8px 20px;
-<<<<<<< HEAD
-
-        .schemes-title
-        {
-            padding: 0 10px 0 0;
-        }
-=======
 
         .schemes-title
         {
@@ -396,7 +389,6 @@
         padding: 10px 10px;
 
         border: 2px solid #d8dde7;
->>>>>>> 81bb7daf
     }
 }
 
