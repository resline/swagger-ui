.btn
{
    font-size: 14px;
    font-weight: bold;

    padding: 5px 23px;

    transition: all .3s;

    border: 2px solid $btn-border-color;
    border-radius: 4px;
    background: transparent;
    box-shadow: 0 1px 2px rgba($btn-box-shadow-color,.1);

    @include text_headline();

    &.btn-sm
    {
        font-size: 12px;
        padding: 4px 23px;
    }

    &[disabled]
    {
        cursor: not-allowed;

        opacity: .3;
    }

    &:hover
    {
        box-shadow: 0 0 5px rgba($btn-box-shadow-color,.3);
    }

    &.cancel
    {
        border-color: $btn-cancel-border-color;
        background-color: $btn-cancel-background-color;
        @include text_headline($btn-cancel-font-color);
    }

    &.authorize
    {
        line-height: 1;

        display: inline;

        color: $btn-authorize-font-color;
        border-color: $btn-authorize-border-color;
        background-color: $btn-authorize-background-color;

        span
        {
            float: left;

            padding: 4px 20px 0 0;
        }

        svg
        {
            fill: $btn-authorize-svg-fill-color;
        }
    }

    &.execute
    {
        animation: swagger-ui-pulse 2s infinite;
<<<<<<< HEAD

        color: #fff;
        border-color: #4990e2;
        will-change: transform;
=======
        background-color: $btn-execute-background-color;
        color: $btn-execute-font-color;
        border-color: $btn-execute-border-color;
>>>>>>> 5ec2d8d1
    }
}


@keyframes swagger-ui-pulse
{
    0%
    {
        color: $btn-execute-font-color;
        background: $btn-execute-background-color-alt;
        box-shadow: 0 0 0 0 rgba($btn-execute-background-color-alt, .8);
    }
    70%
    {
        box-shadow: 0 0 0 5px rgba($btn-execute-background-color-alt, 0);
    }
    100%
    {
        color: $btn-execute-font-color;
        background: $btn-execute-background-color-alt;
        box-shadow: 0 0 0 0 rgba($btn-execute-background-color-alt, 0);
    }
}

.btn-group
{
    display: flex;

    padding: 30px;

    .btn
    {
        flex: 1;

        &:first-child
        {
            border-radius: 4px 0 0 4px;
        }

        &:last-child
        {
            border-radius: 0 4px 4px 0;
        }
    }
}

.authorization__btn
{
    padding: 0 10px;

    border: none;
    background: none;

    &.locked
    {
        opacity: 1;
    }

    &.unlocked
    {
        opacity: .4;
    }
}

.expand-methods,
.expand-operation
{
    border: none;
    background: none;

    svg
    {
        width: 20px;
        height: 20px;
    }
}

.expand-methods
{
    padding: 0 10px;

    &:hover
    {
        svg
        {
            fill: $expand-methods-svg-fill-color-hover;
        }
    }

    svg
    {
        transition: all .3s;

        fill: $expand-methods-svg-fill-color;
    }
}


button
{
    cursor: pointer;
    outline: none;

    &.invalid
    {
        @include invalidFormElement();
    }
}<|MERGE_RESOLUTION|>--- conflicted
+++ resolved
@@ -65,16 +65,10 @@
     &.execute
     {
         animation: swagger-ui-pulse 2s infinite;
-<<<<<<< HEAD
-
-        color: #fff;
-        border-color: #4990e2;
         will-change: transform;
-=======
         background-color: $btn-execute-background-color;
         color: $btn-execute-font-color;
         border-color: $btn-execute-border-color;
->>>>>>> 5ec2d8d1
     }
 }
 
