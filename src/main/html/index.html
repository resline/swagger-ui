--- conflicted
+++ resolved
@@ -1,8 +1,10 @@
-<<<<<<< HEAD
+
 <!DOCTYPE html>
 <html>
 <head>
   <title>Swagger UI</title>
+  <link rel="icon" type="image/png" href="images/favicon-32x32.png" sizes="32x32" />
+  <link rel="icon" type="image/png" href="images/favicon-16x16.png" sizes="16x16" />
   <link href='css/typography.css' media='screen' rel='stylesheet' type='text/css'/>
   <link href='css/reset.css' media='screen' rel='stylesheet' type='text/css'/>
   <link href='css/screen.css' media='screen' rel='stylesheet' type='text/css'/>
@@ -59,107 +61,6 @@
       });
 
       function addApiKeyAuthorization() {
-        var key = $('#input_apiKey')[0].value;
-        log("key: " + key);
-        if(key && key.trim() != "") {
-            log("added key " + key);
-            window.authorizations.add("api_key", new ApiKeyAuthorization("api_key", key, "query"));
-        }
-      }
-
-      $('#input_apiKey').change(function() {
-        addApiKeyAuthorization();
-      });
-
-      // if you have an apiKey you would like to pre-populate on the page for demonstration purposes...
-      /*
-        var apiKey = "myApiKeyXXXX123456789";
-        $('#input_apiKey').val(apiKey);
-        addApiKeyAuthorization();
-      */
-
-      window.swaggerUi.load();
-  });
-  </script>
-</head>
-
-<body class="swagger-section">
-<div id='header'>
-  <div class="swagger-ui-wrap">
-    <a id="logo" href="http://swagger.io">swagger</a>
-    <form id='api_selector'>
-      <div class='input'><input placeholder="http://example.com/api" id="input_baseUrl" name="baseUrl" type="text"/></div>
-      <div class='input'><input placeholder="api_key" id="input_apiKey" name="apiKey" type="text"/></div>
-      <div class='input'><a id="explore" href="#">Explore</a></div>
-    </form>
-  </div>
-</div>
-
-<div id="message-bar" class="swagger-ui-wrap">&nbsp;</div>
-<div id="swagger-ui-container" class="swagger-ui-wrap"></div>
-</body>
-</html>
-=======
-<!DOCTYPE html>
-<html>
-<head>
-  <title>Swagger UI</title>
-  <link rel="icon" type="image/png" href="images/favicon-32x32.png" sizes="32x32" />
-  <link rel="icon" type="image/png" href="images/favicon-16x16.png" sizes="16x16" />
-  <link href='css/typography.css' media='screen' rel='stylesheet' type='text/css'/>
-  <link href='css/reset.css' media='screen' rel='stylesheet' type='text/css'/>
-  <link href='css/screen.css' media='screen' rel='stylesheet' type='text/css'/>
-  <link href='css/reset.css' media='print' rel='stylesheet' type='text/css'/>
-  <link href='css/print.css' media='print' rel='stylesheet' type='text/css'/>
-  <script type="text/javascript" src="lib/shred.bundle.js"></script>
-  <script src='lib/jquery-1.8.0.min.js' type='text/javascript'></script>
-  <script src='lib/jquery.slideto.min.js' type='text/javascript'></script>
-  <script src='lib/jquery.wiggle.min.js' type='text/javascript'></script>
-  <script src='lib/jquery.ba-bbq.min.js' type='text/javascript'></script>
-  <script src='lib/handlebars-2.0.0.js' type='text/javascript'></script>
-  <script src='lib/underscore-min.js' type='text/javascript'></script>
-  <script src='lib/backbone-min.js' type='text/javascript'></script>
-  <script src='lib/swagger-client.js' type='text/javascript'></script>
-  <script src='swagger-ui.js' type='text/javascript'></script>
-  <script src='lib/highlight.7.3.pack.js' type='text/javascript'></script>
-  <script src='lib/marked.js' type='text/javascript'></script>
-
-  <!-- enabling this will enable oauth2 implicit scope support -->
-  <script src='lib/swagger-oauth.js' type='text/javascript'></script>
-  <script type="text/javascript">
-    $(function () {
-      var url = window.location.search.match(/url=([^&]+)/);
-      if (url && url.length > 1) {
-        url = decodeURIComponent(url[1]);
-      } else {
-        url = "http://petstore.swagger.io/v2/swagger.json";
-      }
-      window.swaggerUi = new SwaggerUi({
-        url: url,
-        dom_id: "swagger-ui-container",
-        supportedSubmitMethods: ['get', 'post', 'put', 'delete', 'patch'],
-        onComplete: function(swaggerApi, swaggerUi){
-          if(typeof initOAuth == "function") {
-            /*
-            initOAuth({
-              clientId: "your-client-id",
-              realm: "your-realms",
-              appName: "your-app-name"
-            });
-            */
-          }
-          $('pre code').each(function(i, e) {
-            hljs.highlightBlock(e)
-          });
-        },
-        onFailure: function(data) {
-          log("Unable to Load SwaggerUI");
-        },
-        docExpansion: "none",
-        sorter : "alpha"
-      });
-
-      function addApiKeyAuthorization() {
         var key = encodeURIComponent($('#input_apiKey')[0].value);
         log("key: " + key);
         if(key && key.trim() != "") {
@@ -204,5 +105,4 @@
 <div id="message-bar" class="swagger-ui-wrap">&nbsp;</div>
 <div id="swagger-ui-container" class="swagger-ui-wrap"></div>
 </body>
-</html>
->>>>>>> 0a6f913b
+</html>