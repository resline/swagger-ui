--- conflicted
+++ resolved
@@ -645,9 +645,6 @@
     $('.response', $(this.el)).slideDown();
     $('.response_hider', $(this.el)).show();
     $('.response_throbber', $(this.el)).hide();
-<<<<<<< HEAD
-
-=======
 
 
     //adds curloutput
@@ -660,7 +657,6 @@
 
 
     // only highlight the response if response is less than threshold, default state is highlight response
->>>>>>> 1ef90c42
     var opts = this.options.swaggerOptions;
 
     if (opts.showRequestHeaders) {
