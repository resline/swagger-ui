'use strict';

SwaggerUi.Views.OperationView = Backbone.View.extend({
  invocationUrl: null,

  events: {
    'submit .sandbox'         : 'submitOperation',
    'click .submit'           : 'submitOperation',
    'click .response_hider'   : 'hideResponse',
    'click .toggleOperation'  : 'toggleOperationContent',
    'mouseenter .api-ic'      : 'mouseEnter',
    'dblclick .curl'          : 'selectText',
  },

  initialize: function(opts) {
    opts = opts || {};
    this.router = opts.router;
    this.auths = opts.auths;
    this.parentId = this.model.parentId;
    this.nickname = this.model.nickname;
    this.model.encodedParentId = encodeURIComponent(this.parentId);
    
    if (opts.swaggerOptions) {
      this.model.defaultRendering = opts.swaggerOptions.defaultModelRendering;
      
      if (opts.swaggerOptions.showRequestHeaders) {
        this.model.showRequestHeaders = true;
      }
    }
    return this;
  },

  selectText: function(event) {
      var doc = document,
          text = event.target.firstChild,
          range,
          selection;
      if (doc.body.createTextRange) {
          range = document.body.createTextRange();
          range.moveToElementText(text);
          range.select();
      } else if (window.getSelection) {
          selection = window.getSelection();
          range = document.createRange();
          range.selectNodeContents(text);
          selection.removeAllRanges();
          selection.addRange(range);
      }
  },

  mouseEnter: function(e) {
    var elem = $(this.el).find('.content');
    var x = e.pageX;
    var y = e.pageY;
    var scX = $(window).scrollLeft();
    var scY = $(window).scrollTop();
    var scMaxX = scX + $(window).width();
    var scMaxY = scY + $(window).height();
    var wd = elem.width();
    var hgh = elem.height();

    if (x + wd > scMaxX) {
      x = scMaxX - wd;
    }

    if (x < scX) {
      x = scX;
    }

    if (y + hgh > scMaxY) {
      y = scMaxY - hgh;
    }

    if (y < scY) {
      y = scY;
    }

    var pos = {};
    pos.top = y;
    pos.left = x;
    elem.css(pos);
  },

  // Note: copied from CoffeeScript compiled file
  // TODO: redactor
  render: function() {
    var a, auth, auths, code, contentTypeModel, isMethodSubmissionSupported, k, key, l, len, len1, len2, len3, len4, m, modelAuths, n, o, p, param, q, ref, ref1, ref2, ref3, ref4, ref5, responseContentTypeView, responseSignatureView, schema, schemaObj, scopeIndex, signatureModel, statusCode, successResponse, type, v, value;
    isMethodSubmissionSupported = jQuery.inArray(this.model.method, this.model.supportedSubmitMethods()) >= 0;
    if (!isMethodSubmissionSupported) {
      this.model.isReadOnly = true;
    }
    this.model.description = this.model.description || this.model.notes;
    this.model.oauth = null;
    modelAuths = this.model.authorizations || this.model.security;
    if (modelAuths) {
      if (Array.isArray(modelAuths)) {
        for (l = 0, len = modelAuths.length; l < len; l++) {
          auths = modelAuths[l];
          for (key in auths) {
            for (a in this.auths) {
              auth = this.auths[a];
              if (key === auth.name) {
                if (auth.type === 'oauth2') {
                  this.model.oauth = {};
                  this.model.oauth.scopes = [];
                  ref1 = auth.value.scopes;
                  for (k in ref1) {
                    v = ref1[k];
                    scopeIndex = auths[key].indexOf(k);
                    if (scopeIndex >= 0) {
                      o = {
                        scope: k,
                        description: v
                      };
                      this.model.oauth.scopes.push(o);
                    }
                  }
                }
              }
            }
          }
        }
      } else {
        for (k in modelAuths) {
          v = modelAuths[k];
          if (k === 'oauth2') {
            if (this.model.oauth === null) {
              this.model.oauth = {};
            }
            if (this.model.oauth.scopes === void 0) {
              this.model.oauth.scopes = [];
            }
            for (m = 0, len1 = v.length; m < len1; m++) {
              o = v[m];
              this.model.oauth.scopes.push(o);
            }
          }
        }
      }
    }
    if (typeof this.model.responses !== 'undefined') {
      this.model.responseMessages = [];
      ref2 = this.model.responses;
      for (code in ref2) {
        value = ref2[code];
        schema = null;
        schemaObj = this.model.responses[code].schema;
        if (schemaObj && schemaObj.$ref) {
          schema = schemaObj.$ref;
          if (schema.indexOf('#/definitions/') !== -1) {
            schema = schema.replace(/^.*#\/definitions\//, '');
          }
        }
        this.model.responseMessages.push({
          code: code,
          message: value.description,
          responseModel: schema
        });
      }
    }
    if (typeof this.model.responseMessages === 'undefined') {
      this.model.responseMessages = [];
    }
    signatureModel = null;
    if (this.model.successResponse) {
      successResponse = this.model.successResponse;
      for (key in successResponse) {
        value = successResponse[key];
        this.model.successCode = key;
        if (typeof value === 'object' && typeof value.createJSONSample === 'function') {
          this.model.successDescription = value.description;
          signatureModel = {
            sampleJSON: JSON.stringify(value.createJSONSample(), void 0, 2),
            isParam: false,
            signature: value.getMockSignature()
          };
        }
      }
    } else if (this.model.responseClassSignature && this.model.responseClassSignature !== 'string') {
      signatureModel = {
        sampleJSON: this.model.responseSampleJSON,
        isParam: false,
        signature: this.model.responseClassSignature
      };
    }
    $(this.el).html(Handlebars.templates.operation(this.model));
    if (signatureModel) {
      signatureModel.defaultRendering = this.model.defaultRendering;
      responseSignatureView = new SwaggerUi.Views.SignatureView({
        model: signatureModel,
        router: this.router,
        tagName: 'div'
      });
      $('.model-signature', $(this.el)).append(responseSignatureView.render().el);
    } else {
      this.model.responseClassSignature = 'string';
      $('.model-signature', $(this.el)).html(this.model.type);
    }
    contentTypeModel = {
      isParam: false
    };
    contentTypeModel.consumes = this.model.consumes;
    contentTypeModel.produces = this.model.produces;
    ref3 = this.model.parameters;
    for (n = 0, len2 = ref3.length; n < len2; n++) {
      param = ref3[n];
      type = param.type || param.dataType || '';
      if (typeof type === 'undefined') {
        schema = param.schema;
        if (schema && schema.$ref) {
          ref = schema.$ref;
          if (ref.indexOf('#/definitions/') === 0) {
            type = ref.substring('#/definitions/'.length);
          } else {
            type = ref;
          }
        }
      }
      if (type && type.toLowerCase() === 'file') {
        if (!contentTypeModel.consumes) {
          contentTypeModel.consumes = 'multipart/form-data';
        }
      }
      param.type = type;
    }
    responseContentTypeView = new SwaggerUi.Views.ResponseContentTypeView({
      model: contentTypeModel,
      router: this.router
    });
    $('.response-content-type', $(this.el)).append(responseContentTypeView.render().el);
    ref4 = this.model.parameters;
    for (p = 0, len3 = ref4.length; p < len3; p++) {
      param = ref4[p];
      this.addParameter(param, contentTypeModel.consumes);
    }
    ref5 = this.model.responseMessages;
    for (q = 0, len4 = ref5.length; q < len4; q++) {
      statusCode = ref5[q];
      this.addStatusCode(statusCode);
    }
    return this;
  },

  addParameter: function(param, consumes) {
    // Render a parameter
    param.consumes = consumes;
<<<<<<< HEAD


    // Copy this param JSON spec so that it will be available for JsonEditor
    if(param.schema){
      $.extend(true, param.schema, this.model.definitions[param.type]);
      param.schema.definitions = this.model.definitions;
      // This is required for JsonEditor to display the root properly
      if(!param.schema.type){
        param.schema.type = 'object';
      } 
      // This is the title that will be used by JsonEditor for the root
      // Since we already display the parameter's name in the Parameter column
      // We set this to space, we can't set it to null or space otherwise JsonEditor
      // will replace it with the text "root" which won't look good on screen
      if(!param.schema.title){
        param.schema.title = ' ';
      }
    } 
     

=======
    param.defaultRendering = this.model.defaultRendering;
>>>>>>> 63f6edee
    var paramView = new SwaggerUi.Views.ParameterView({
      model: param,
      tagName: 'tr',
      readOnly: this.model.isReadOnly,
      swaggerOptions: this.options.swaggerOptions
    });
    $('.operation-params', $(this.el)).append(paramView.render().el);
  },

  addStatusCode: function(statusCode) {
    // Render status codes
    statusCode.defaultRendering = this.model.defaultRendering;
    var statusCodeView = new SwaggerUi.Views.StatusCodeView({
      model: statusCode,
      tagName: 'tr',
      router: this.router
    });
    $('.operation-status', $(this.el)).append(statusCodeView.render().el);
  },

  // Note: copied from CoffeeScript compiled file
  // TODO: redactor
  submitOperation: function(e) {
    var error_free, form, isFileUpload, map, opts;
    if (e !== null) {
      e.preventDefault();
    }
    form = $('.sandbox', $(this.el));
    error_free = true;
    form.find('input.required').each(function() {
      $(this).removeClass('error');
      if (jQuery.trim($(this).val()) === '') {
        $(this).addClass('error');
        $(this).wiggle({
          callback: (function(_this) {
            return function() {
              $(_this).focus();
            };
          })(this)
        });
        error_free = false;
      }
    });
    form.find('textarea.required:visible').each(function() {
      $(this).removeClass('error');
      if (jQuery.trim($(this).val()) === '') {
        $(this).addClass('error');
        $(this).wiggle({
          callback: (function(_this) {
            return function() {
              return $(_this).focus();
            };
          })(this)
        });
        error_free = false;
      }
    });
    form.find('select.required').each(function() {
      $(this).removeClass('error');
      if (this.selectedIndex === -1) {
        $(this).addClass('error');
        $(this).wiggle({
          callback: (function(_this) {
            return function() {
              $(_this).focus();
            };
          })(this)
        });
        error_free = false;
      }
    });
    if (error_free) {
      map = this.getInputMap(form);
      isFileUpload = this.isFileUpload(form);
      opts = {
        parent: this
      };
      if (this.options.swaggerOptions) {
        for(var key in this.options.swaggerOptions) {
          opts[key] = this.options.swaggerOptions[key];
        }
      }

      var pi;
      for(pi = 0; pi < this.model.parameters.length; pi++){
        var p = this.model.parameters[pi];
        if( p.jsonEditor && p.jsonEditor.isEnabled()){
          var json = p.jsonEditor.getValue();
          map[p.name] = JSON.stringify(json);
        }
      }

      opts.responseContentType = $('div select[name=responseContentType]', $(this.el)).val();
      opts.requestContentType = $('div select[name=parameterContentType]', $(this.el)).val();
      $('.response_throbber', $(this.el)).show();
      if (isFileUpload) {
        $('.request_url', $(this.el)).html('<pre></pre>');
        $('.request_url pre', $(this.el)).text(this.invocationUrl);

        opts.useJQuery = true;
        map.parameterContentType = 'multipart/form-data';
        this.map = map;
        return this.model.execute(map, opts, this.showCompleteStatus, this.showErrorStatus, this);
      } else {
        this.map = map;
        return this.model.execute(map, opts, this.showCompleteStatus, this.showErrorStatus, this);
      }
    }
  },

  getInputMap: function (form) {
    var map, ref1, l, len, o, ref2, m, len1, val, ref3, n, len2;
    map = {};
    ref1 = form.find('input');
    for (l = 0, len = ref1.length; l < len; l++) {
      o = ref1[l];
      if ((o.value !== null) && jQuery.trim(o.value).length > 0) {
        map[o.name] = o.value;
      }
      if (o.type === 'file') {
        map[o.name] = o.files[0];
      }
    }
    ref2 = form.find('textarea');
    for (m = 0, len1 = ref2.length; m < len1; m++) {
      o = ref2[m];
      val = this.getTextAreaValue(o);
      if ((val !== null) && jQuery.trim(val).length > 0) {
        map[o.name] = val;
      }
    }
    ref3 = form.find('select');
    for (n = 0, len2 = ref3.length; n < len2; n++) {
      o = ref3[n];
      val = this.getSelectedValue(o);
      if ((val !== null) && jQuery.trim(val).length > 0) {
        map[o.name] = val;
      }
    }
    return map;
  },

  isFileUpload: function (form) {
    var ref1, l, len, o;
    var isFileUpload = false;
    ref1 = form.find('input');
    for (l = 0, len = ref1.length; l < len; l++) {
      o = ref1[l];
      if (o.type === 'file') {
        isFileUpload = true;
      }
    }
    return isFileUpload;
  },

  success: function(response, parent) {
    parent.showCompleteStatus(response);
  },

  // wraps a jquery response as a shred response
  wrap: function(data) {
   var h, headerArray, headers, i, l, len, o;
    headers = {};
    headerArray = data.getAllResponseHeaders().split('\r');
    for (l = 0, len = headerArray.length; l < len; l++) {
      i = headerArray[l];
      h = i.match(/^([^:]*?):(.*)$/);
      if (!h) {
        h = [];
      }
      h.shift();
      if (h[0] !== void 0 && h[1] !== void 0) {
        headers[h[0].trim()] = h[1].trim();
      }
    }
    o = {};
    o.content = {};
    o.content.data = data.responseText;
    o.headers = headers;
    o.request = {};
    o.request.url = this.invocationUrl;
    o.status = data.status;
    return o;
  },

  getSelectedValue: function(select) {
    if (!select.multiple) {
      return select.value;
    } else {
      var options = [];
      for (var l = 0, len = select.options.length; l < len; l++) {
        var opt = select.options[l];
        if (opt.selected) {
          options.push(opt.value);
        }
      }
      if (options.length > 0) {
        return options;
      } else {
        return null;
      }
    }
  },

  // handler for hide response link
  hideResponse: function(e) {
    if (e) { e.preventDefault(); }
    $('.response', $(this.el)).slideUp();
    $('.response_hider', $(this.el)).fadeOut();
  },

  // Show response from server
  showResponse: function(response) {
    var prettyJson = JSON.stringify(response, null, '\t').replace(/\n/g, '<br>');
    $('.response_body', $(this.el)).html(_.escape(prettyJson));
  },

  // Show error from server
  showErrorStatus: function(data, parent) {
    parent.showStatus(data);
  },

  // show the status codes
  showCompleteStatus: function(data, parent){
    parent.showStatus(data);
  },

  // Adapted from http://stackoverflow.com/a/2893259/454004
  // Note: directly ported from CoffeeScript
  // TODO: Cleanup CoffeeScript artifacts
  formatXml: function(xml) {
    var contexp, fn, formatted, indent, l, lastType, len, lines, ln, pad, reg, transitions, wsexp;
    reg = /(>)(<)(\/*)/g;
    wsexp = /[ ]*(.*)[ ]+\n/g;
    contexp = /(<.+>)(.+\n)/g;
    xml = xml.replace(reg, '$1\n$2$3').replace(wsexp, '$1\n').replace(contexp, '$1\n$2');
    pad = 0;
    formatted = '';
    lines = xml.split('\n');
    indent = 0;
    lastType = 'other';
    transitions = {
      'single->single': 0,
      'single->closing': -1,
      'single->opening': 0,
      'single->other': 0,
      'closing->single': 0,
      'closing->closing': -1,
      'closing->opening': 0,
      'closing->other': 0,
      'opening->single': 1,
      'opening->closing': 0,
      'opening->opening': 1,
      'opening->other': 1,
      'other->single': 0,
      'other->closing': -1,
      'other->opening': 0,
      'other->other': 0
    };
    fn = function(ln) {
      var fromTo, j, key, padding, type, types, value;
      types = {
        single: Boolean(ln.match(/<.+\/>/)),
        closing: Boolean(ln.match(/<\/.+>/)),
        opening: Boolean(ln.match(/<[^!?].*>/))
      };
      type = ((function() {
        var results;
        results = [];
        for (key in types) {
          value = types[key];
          if (value) {
            results.push(key);
          }
        }
        return results;
      })())[0];
      type = type === void 0 ? 'other' : type;
      fromTo = lastType + '->' + type;
      lastType = type;
      padding = '';
      indent += transitions[fromTo];
      padding = ((function() {
        var m, ref1, results;
        results = [];
        for (j = m = 0, ref1 = indent; 0 <= ref1 ? m < ref1 : m > ref1; j = 0 <= ref1 ? ++m : --m) {
          results.push('  ');
        }
        return results;
      })()).join('');
      if (fromTo === 'opening->closing') {
        formatted = formatted.substr(0, formatted.length - 1) + ln + '\n';
      } else {
        formatted += padding + ln + '\n';
      }
    };
    for (l = 0, len = lines.length; l < len; l++) {
      ln = lines[l];
      fn(ln);
    }
    return formatted;
  },

  // puts the response data in UI
  showStatus: function(response) {
    var url, content;
    if (response.content === undefined) {
      content = response.data;
      url = response.url;
    } else {
      content = response.content.data;
      url = response.request.url;
    }
    var headers = response.headers;
    content = jQuery.trim(content);

    // if server is nice, and sends content-type back, we can use it
    var contentType = null;
    if (headers) {
      contentType = headers['Content-Type'] || headers['content-type'];
      if (contentType) {
        contentType = contentType.split(';')[0].trim();
      }
    }
    $('.response_body', $(this.el)).removeClass('json');
    $('.response_body', $(this.el)).removeClass('xml');

    var supportsAudioPlayback = function(contentType){
      var audioElement = document.createElement('audio');
      return !!(audioElement.canPlayType && audioElement.canPlayType(contentType).replace(/no/, ''));
    };

    var pre;
    var code;
    if (!content) {
      code = $('<code />').text('no content');
      pre = $('<pre class="json" />').append(code);

    // JSON
    } else if (contentType === 'application/json' || /\+json$/.test(contentType)) {
      var json = null;
      try {
        json = JSON.stringify(JSON.parse(content), null, '  ');
      } catch (_error) {
        json = 'can\'t parse JSON.  Raw result:\n\n' + content;
      }
      code = $('<code />').text(json);
      pre = $('<pre class="json" />').append(code);

    // XML
    } else if (contentType === 'application/xml' || /\+xml$/.test(contentType)) {
      code = $('<code />').text(this.formatXml(content));
      pre = $('<pre class="xml" />').append(code);

    // HTML
    } else if (contentType === 'text/html') {
      code = $('<code />').html(_.escape(content));
      pre = $('<pre class="xml" />').append(code);

    // Plain Text
    } else if (/text\/plain/.test(contentType)) {
      code = $('<code />').text(content);
      pre = $('<pre class="plain" />').append(code);


    // Image
    } else if (/^image\//.test(contentType)) {
      pre = $('<img>').attr('src', url);

    // Audio
    } else if (/^audio\//.test(contentType) && supportsAudioPlayback(contentType)) {
      pre = $('<audio controls>').append($('<source>').attr('src', url).attr('type', contentType));

    // Download
    } else if (headers['Content-Disposition'] && (/attachment/).test(headers['Content-Disposition']) ||
               headers['content-disposition'] && (/attachment/).test(headers['content-disposition']) ||
               headers['Content-Description'] && (/File Transfer/).test(headers['Content-Description']) ||
               headers['content-description'] && (/File Transfer/).test(headers['content-description'])) {

      if ('Blob' in window) {
        var type = contentType || 'text/html';
        var blob = new Blob([content], {type: type});
        var a = document.createElement('a');
        var href = window.URL.createObjectURL(blob);
        var fileName = response.url.substr(response.url.lastIndexOf('/') + 1);
        var download = [type, fileName, href].join(':');

        a.setAttribute('href', href);
        a.setAttribute('download', download);
        a.innerText = 'Download ' + fileName;

        pre = $('<div/>').append(a);
      } else {
        pre = $('<pre class="json" />').append('Download headers detected but your browser does not support downloading binary via XHR (Blob).');
      }

    // Location header based redirect download
    } else if(headers.location || headers.Location) {
      window.location = response.url;

    // Anything else (CORS)
    } else {
      code = $('<code />').text(content);
      pre = $('<pre class="json" />').append(code);
    }
    var response_body = pre;
    $('.request_url', $(this.el)).html('<pre></pre>');
    $('.request_url pre', $(this.el)).text(url);
    $('.response_code', $(this.el)).html('<pre>' + response.status + '</pre>');
    $('.response_body', $(this.el)).html(response_body);
    $('.response_headers', $(this.el)).html('<pre>' + _.escape(JSON.stringify(response.headers, null, '  ')).replace(/\n/g, '<br>') + '</pre>');
    $('.response', $(this.el)).slideDown();
    $('.response_hider', $(this.el)).show();
    $('.response_throbber', $(this.el)).hide();


    // adds curl output
    var curlCommand = this.model.asCurl(this.map, {responseContentType: contentType});
    curlCommand = curlCommand.replace('!', '&#33;');
    $( 'div.curl', $(this.el)).html('<pre>' + curlCommand + '</pre>');

    // only highlight the response if response is less than threshold, default state is highlight response
    var opts = this.options.swaggerOptions;

    if (opts.showRequestHeaders) {
      var form = $('.sandbox', $(this.el)),
        map = this.getInputMap(form),
        requestHeaders = this.model.getHeaderParams(map);
      delete requestHeaders['Content-Type'];
      $('.request_headers', $(this.el)).html('<pre>' + _.escape(JSON.stringify(requestHeaders, null, '  ')).replace(/\n/g, '<br>') + '</pre>');
    }

    var response_body_el = $('.response_body', $(this.el))[0];
    // only highlight the response if response is less than threshold, default state is highlight response
    if (opts.highlightSizeThreshold && typeof response.data !== 'undefined' && response.data.length > opts.highlightSizeThreshold) {
      return response_body_el;
    } else {
      return hljs.highlightBlock(response_body_el);
    }
  },

  toggleOperationContent: function (event) {
    var elem = $('#' + Docs.escapeResourceName(this.parentId + '_' + this.nickname + '_content'));
    if (elem.is(':visible')){
      $.bbq.pushState('#/', 2);
      event.preventDefault();
      Docs.collapseOperation(elem);
    } else {
      Docs.expandOperation(elem);
    }
  },

  getTextAreaValue: function(textArea) {
    var param, parsed, result, i;
    if (textArea.value === null || jQuery.trim(textArea.value).length === 0) {
      return null;
    }
    param = this.getParamByName(textArea.name);
    if (param && param.type && param.type.toLowerCase() === 'array') {
      parsed = textArea.value.split('\n');
      result = [];
      for (i = 0; i < parsed.length; i++) {
        if (parsed[i] !== null && jQuery.trim(parsed[i]).length > 0) {
          result.push(parsed[i]);
        }
      }
      return result.length > 0 ? result : null;
    } else {
      return textArea.value;
    }
  },

  getParamByName: function(name) {
    var i;
    if (this.model.parameters) {
      for(i = 0; i < this.model.parameters.length; i++) {
        if (this.model.parameters[i].name === name) {
          return this.model.parameters[i];
        }
      }
    }
    return null;
  }

});<|MERGE_RESOLUTION|>--- conflicted
+++ resolved
@@ -244,8 +244,7 @@
   addParameter: function(param, consumes) {
     // Render a parameter
     param.consumes = consumes;
-<<<<<<< HEAD
-
+    param.defaultRendering = this.model.defaultRendering;
 
     // Copy this param JSON spec so that it will be available for JsonEditor
     if(param.schema){
@@ -263,11 +262,7 @@
         param.schema.title = ' ';
       }
     } 
-     
-
-=======
-    param.defaultRendering = this.model.defaultRendering;
->>>>>>> 63f6edee
+
     var paramView = new SwaggerUi.Views.ParameterView({
       model: param,
       tagName: 'tr',
