'use strict';

/* jshint -W122 */
SwaggerUi.partials.signature = (function () {
  // copy-pasted from swagger-js
  var resolveSchema = function (schema) {
    if (_.isPlainObject(schema.schema)) {
      schema = resolveSchema(schema.schema);
    }

    return schema;
  };

  // copy-pasted from swagger-js
  var simpleRef = function (name) {
    if (typeof name === 'undefined') {
      return null;
    }

    if (name.indexOf('#/definitions/') === 0) {
      return name.substring('#/definitions/'.length);
    } else {
      return name;
    }
  };

  // copy-pasted from swagger-js
  var getInlineModel = function(inlineStr) {
    if(/^Inline Model \d+$/.test(inlineStr) && this.inlineModels) {
      var id = parseInt(inlineStr.substr('Inline Model'.length).trim(),10); //
      var model = this.inlineModels[id];
      return model;
    }
    // I'm returning null here, should I rather throw an error?
    return null;
  };

  // copy-pasted from swagger-js
  var formatXml = function(xml) {
    var contexp, fn, formatted, indent, l, lastType, len, lines, ln, pad, reg, transitions, wsexp;
    reg = /(>)(<)(\/*)/g;
    wsexp = /[ ]*(.*)[ ]+\n/g;
    contexp = /(<.+>)(.+\n)/g;
    xml = xml.replace(reg, '$1\n$2$3').replace(wsexp, '$1\n').replace(contexp, '$1\n$2');
    pad = 0;
    formatted = '';
    lines = xml.split('\n');
    indent = 0;
    lastType = 'other';
    transitions = {
      'single->single': 0,
      'single->closing': -1,
      'single->opening': 0,
      'single->other': 0,
      'closing->single': 0,
      'closing->closing': -1,
      'closing->opening': 0,
      'closing->other': 0,
      'opening->single': 1,
      'opening->closing': 0,
      'opening->opening': 1,
      'opening->other': 1,
      'other->single': 0,
      'other->closing': -1,
      'other->opening': 0,
      'other->other': 0
    };
    fn = function(ln) {
      var fromTo, j, key, padding, type, types, value;
      types = {
        single: Boolean(ln.match(/<.+\/>/)),
        closing: Boolean(ln.match(/<\/.+>/)),
        opening: Boolean(ln.match(/<[^!?].*>/))
      };
      type = ((function() {
        var results;
        results = [];
        for (key in types) {
          value = types[key];
          if (value) {
            results.push(key);
          }
        }
        return results;
      })())[0];
      type = type === void 0 ? 'other' : type;
      fromTo = lastType + '->' + type;
      lastType = type;
      padding = '';
      indent += transitions[fromTo];
      padding = ((function() {
        var m, ref1, results;
        results = [];
        for (j = m = 0, ref1 = indent; 0 <= ref1 ? m < ref1 : m > ref1; j = 0 <= ref1 ? ++m : --m) {
          results.push('  ');
        }
        return results;
      })()).join('');
      if (fromTo === 'opening->closing') {
        formatted = formatted.substr(0, formatted.length - 1) + ln + '\n';
      } else {
        formatted += padding + ln + '\n';
      }
    };
    for (l = 0, len = lines.length; l < len; l++) {
      ln = lines[l];
      fn(ln);
    }
    return formatted;
  };

  // copy-pasted from swagger-js
  var getModelSignature = function (name, schema, models, modelPropertyMacro) {
    var strongOpen = '<span class="strong">';
    var strongClose = '</span>';

    var optionHtml = function (label, value) {
      return '<tr><td class="optionName">' + label + ':</td><td>' + value + '</td></tr>';
    };


    // Allow for ignoring the 'name' argument.... shifting the rest
    if(_.isObject(arguments[0])) {
      name = void 0;
      schema = arguments[0];
      models = arguments[1];
      modelPropertyMacro = arguments[2];
    }

    models = models || {};

    // Resolve the schema (Handle nested schemas)
    schema = resolveSchema(schema);

    // Return for empty object
    if(_.isEmpty(schema)) {
      return strongOpen + 'Empty' + strongClose;
    }

    // Dereference $ref from 'models'
    if(typeof schema.$ref === 'string') {
      name = simpleRef(schema.$ref);
      schema = models[name];
      if(typeof schema === 'undefined')
      {
        return strongOpen + name + ' is not defined!' + strongClose;
      }
    }

    if(typeof name !== 'string') {
      name = schema.title || 'Inline Model';
    }

    // If we are a Model object... adjust accordingly
    if(schema.definition) {
      schema = schema.definition;
    }

    if(typeof modelPropertyMacro !== 'function') {
      modelPropertyMacro = function(prop){
        return (prop || {}).default;
      };
    }

    var references = {};
    var seenModels = [];
    var inlineModels = 0;

    // Generate current HTML
    var html = processModel(schema, name);

    // Generate references HTML
    while (_.keys(references).length > 0) {
      /* jshint ignore:start */
      _.forEach(references, function (schema, name) {
        var seenModel = _.indexOf(seenModels, name) > -1;

        delete references[name];

        if (!seenModel) {
          seenModels.push(name);

          html += '<br />' + processModel(schema, name);
        }
      });
      /* jshint ignore:end */
    }

    return html;


    function addReference(schema, name, skipRef) {
      var modelName = name;
      var model;

      if (schema.$ref) {
        modelName = schema.title || simpleRef(schema.$ref);
        model = models[simpleRef(schema.$ref)];
      } else if (_.isUndefined(name)) {
        modelName = schema.title || 'Inline Model ' + (++inlineModels);
        model = {definition: schema};
      }

      if (skipRef !== true) {
        references[modelName] = _.isUndefined(model) ? {} : model.definition;
      }

      return modelName;
    }

    function primitiveToHTML(schema) {
      var html = '<span class="propType">';
      var type = schema.type || 'object';

      if (schema.$ref) {
        html += addReference(schema, simpleRef(schema.$ref));
      } else if (type === 'object') {
        if (!_.isUndefined(schema.properties)) {
          html += addReference(schema);
        } else {
          html += 'object';
        }
      } else if (type === 'array') {
        html += 'Array[';

        if (_.isArray(schema.items)) {
          html += _.map(schema.items, addReference).join(',');
        } else if (_.isPlainObject(schema.items)) {
          if (_.isUndefined(schema.items.$ref)) {
            if (!_.isUndefined(schema.items.type) && _.indexOf(['array', 'object'], schema.items.type) === -1) {
              html += schema.items.type;
            } else {
              html += addReference(schema.items);
            }
          } else {
            html += addReference(schema.items, simpleRef(schema.items.$ref));
          }
        } else {
          console.log('Array type\'s \'items\' schema is not an array or an object, cannot process');
          html += 'object';
        }

        html += ']';
      } else {
        html += schema.type;
      }

      html += '</span>';

      return html;
    }

    function primitiveToOptionsHTML(schema, html) {
      var options = '';
      var type = schema.type || 'object';
      var isArray = type === 'array';

      if (!_.isUndefined(schema.description)) {
        html += ': ' + '<span class="propDesc">' + schema.description + '</span>';
      }

      if (schema.enum) {
        html += ' = <span class="propVals">[\'' + schema.enum.join('\', \'') + '\']</span>';
      }

      if (isArray) {
        if (_.isPlainObject(schema.items) && !_.isUndefined(schema.items.type)) {
          type = schema.items.type;
        } else {
          type = 'object';
        }
      }

      if (!_.isUndefined(schema.default)) {
        options += optionHtml('Default', schema.default);
      }

      switch (type) {
      case 'string':
        if (schema.minLength) {
          options += optionHtml('Min. Length', schema.minLength);
        }

        if (schema.maxLength) {
          options += optionHtml('Max. Length', schema.maxLength);
        }

        if (schema.pattern) {
          options += optionHtml('Reg. Exp.', schema.pattern);
        }
        break;
      case 'integer':
      case 'number':
        if (schema.minimum) {
          options += optionHtml('Min. Value', schema.minimum);
        }

        if (schema.exclusiveMinimum) {
          options += optionHtml('Exclusive Min.', 'true');
        }

        if (schema.maximum) {
          options += optionHtml('Max. Value', schema.maximum);
        }

        if (schema.exclusiveMaximum) {
          options += optionHtml('Exclusive Max.', 'true');
        }

        if (schema.multipleOf) {
          options += optionHtml('Multiple Of', schema.multipleOf);
        }

        break;
      }

      if (isArray) {
        if (schema.minItems) {
          options += optionHtml('Min. Items', schema.minItems);
        }

        if (schema.maxItems) {
          options += optionHtml('Max. Items', schema.maxItems);
        }

        if (schema.uniqueItems) {
          options += optionHtml('Unique Items', 'true');
        }

        if (schema.collectionFormat) {
          options += optionHtml('Coll. Format', schema.collectionFormat);
        }
      }

      if (_.isUndefined(schema.items)) {
        if (_.isArray(schema.enum)) {
          var enumString;

          if (type === 'number' || type === 'integer') {
            enumString = schema.enum.join(', ');
          } else {
            enumString = '"' + schema.enum.join('", "') + '"';
          }

          options += optionHtml('Enum', enumString);
        }
      }

      if (options.length > 0) {
        html = '<span class="propWrap">' + html + '<table class="optionsWrapper"><tr><th colspan="2">' + type + '</th></tr>' + options + '</table></span>';
      }

      return html;
    }

    function processModel(schema, name) {
      var type = schema.type || 'object';
      var isArray = schema.type === 'array';
      var html = strongOpen + name + ' ' + (isArray ? '[' : '{') + strongClose;
      var contents;

      if (name) {
        seenModels.push(name);
      }

      if (isArray) {
        if (_.isArray(schema.items)) {
          html += '<div>' + _.map(schema.items, function (item) {
            var type = item.type || 'object';

            if (_.isUndefined(item.$ref)) {
              if (_.indexOf(['array', 'object'], type) > -1) {
                if (type === 'object' && _.isUndefined(item.properties)) {
                  return 'object';
                } else {
                  return addReference(item);
                }
              } else {
                return primitiveToOptionsHTML(item, type);
              }
            } else {
              return addReference(item, simpleRef(item.$ref));
            }
          }).join(',</div><div>');
        } else if (_.isPlainObject(schema.items)) {
          if (_.isUndefined(schema.items.$ref)) {
            if (_.indexOf(['array', 'object'], schema.items.type || 'object') > -1) {
              if ((_.isUndefined(schema.items.type) || schema.items.type === 'object') && _.isUndefined(schema.items.properties)) {
                html += '<div>object</div>';
              } else {
                html += '<div>' + addReference(schema.items) + '</div>';
              }
            } else {
              html += '<div>' + primitiveToOptionsHTML(schema.items, schema.items.type) + '</div>';
            }
          } else {
            html += '<div>' + addReference(schema.items, simpleRef(schema.items.$ref)) + '</div>';
          }
        } else {
          console.log('Array type\'s \'items\' property is not an array or an object, cannot process');
          html += '<div>object</div>';
        }
      } else {
        if (schema.$ref) {
          html += '<div>' + addReference(schema, name) + '</div>';
        } else if (type === 'object') {
          if (_.isPlainObject(schema.properties)) {
            contents = _.map(schema.properties, function (property, name) {
              var propertyIsRequired = (_.indexOf(schema.required, name) >= 0);
              var cProperty = _.cloneDeep(property);

              var requiredClass = propertyIsRequired ? 'required' : '';
              var html = '<span class="propName ' + requiredClass + '">' + name + '</span> (';
              var model;

              // Allow macro to set the default value
              cProperty.default = modelPropertyMacro(cProperty);

              // Resolve the schema (Handle nested schemas)
              cProperty = resolveSchema(cProperty);

              // We need to handle property references to primitives (Issue 339)
              if (!_.isUndefined(cProperty.$ref)) {
                model = models[simpleRef(cProperty.$ref)];

                if (!_.isUndefined(model) && _.indexOf([undefined, 'array', 'object'], model.definition.type) === -1) {
                  // Use referenced schema
                  cProperty = resolveSchema(model.definition);
                }
              }

              html += primitiveToHTML(cProperty);

              if(!propertyIsRequired) {
                html += ', <span class="propOptKey">optional</span>';
              }

              if(property.readOnly) {
                  html += ', <span class="propReadOnly">read only</span>';
              }

              html += ')';

              return '<div' + (property.readOnly ? ' class="readOnly"' : '') + '>' + primitiveToOptionsHTML(cProperty, html);
            }).join(',</div>');
          }

          if (contents) {
            html += contents + '</div>';
          }
        } else {
          html += '<div>' + primitiveToOptionsHTML(schema, type) + '</div>';
        }
      }

      return html + strongOpen + (isArray ? ']' : '}') + strongClose;
    }

  };

  // copy-pasted from swagger-js
  var schemaToJSON = function (schema, models, modelsToIgnore, modelPropertyMacro) {
    // Resolve the schema (Handle nested schemas)
    schema = resolveSchema(schema);

    if(typeof modelPropertyMacro !== 'function') {
      modelPropertyMacro = function(prop){
        return (prop || {}).default;
      };
    }

    modelsToIgnore= modelsToIgnore || {};

    var type = schema.type || 'object';
    var format = schema.format;
    var model;
    var output;

    if (!_.isUndefined(schema.example)) {
      output = schema.example;
    } else if (_.isUndefined(schema.items) && _.isArray(schema.enum)) {
      output = schema.enum[0];
    }

    if (_.isUndefined(output)) {
      if (schema.$ref) {
        model = models[simpleRef(schema.$ref)];

        if (!_.isUndefined(model)) {
          if (_.isUndefined(modelsToIgnore[model.name])) {
            modelsToIgnore[model.name] = model;
            output = schemaToJSON(model.definition, models, modelsToIgnore, modelPropertyMacro);
            delete modelsToIgnore[model.name];
          } else {
            if (model.type === 'array') {
              output = [];
            } else {
              output = {};
            }
          }
        }
      } else if (!_.isUndefined(schema.default)) {
        output = schema.default;
      } else if (type === 'string') {
        if (format === 'date-time') {
          output = new Date().toISOString();
        } else if (format === 'date') {
          output = new Date().toISOString().split('T')[0];
        } else {
          output = 'string';
        }
      } else if (type === 'integer') {
        output = 0;
      } else if (type === 'number') {
        output = 0.0;
      } else if (type === 'boolean') {
        output = true;
      } else if (type === 'object') {
        output = {};

        _.forEach(schema.properties, function (property, name) {
          var cProperty = _.cloneDeep(property);

          // Allow macro to set the default value
          cProperty.default = modelPropertyMacro(property);

          output[name] = schemaToJSON(cProperty, models, modelsToIgnore, modelPropertyMacro);
        });
      } else if (type === 'array') {
        output = [];

        if (_.isArray(schema.items)) {
          _.forEach(schema.items, function (item) {
            output.push(schemaToJSON(item, models, modelsToIgnore, modelPropertyMacro));
          });
        } else if (_.isPlainObject(schema.items)) {
          output.push(schemaToJSON(schema.items, models, modelsToIgnore, modelPropertyMacro));
        } else if (_.isUndefined(schema.items)) {
          output.push({});
        } else {
          console.log('Array type\'s \'items\' property is not an array or an object, cannot process');
        }
      }
    }

    return output;
  };

  // copy-pasted from swagger-js
  var createJSONSample = function (value, modelsToIgnore) {
    modelsToIgnore = modelsToIgnore || {};

    modelsToIgnore[value.name] = value;

    // Response support
    if (value.examples && _.isPlainObject(value.examples)) {
      value = _.cloneDeep(value);
      var keys = Object.keys(value.examples);

      _.forEach(keys, function(key) {
        if(key.indexOf('application/json') === 0) {
          var example = value.examples[key];
          if (_.isString(example)) {
            example = jsyaml.safeLoad(example);
          }
          value.definition.example = example;
          return schemaToJSON(value.definition, example, modelsToIgnore, value.modelPropertyMacro);
        }
      });
    }

    if (value.examples) {
      value = _.cloneDeep(value);
      var example = value.examples;
      if (_.isString(example)) {
        example = jsyaml.safeLoad(example);
      }
      value.definition.example = example;
      return schemaToJSON(value.definition, example, modelsToIgnore, value.modelPropertyMacro);
    }

    return schemaToJSON(value.definition, value.models, modelsToIgnore, value.modelPropertyMacro);
  };

  // copy-pasted from swagger-js
  var getParameterModelSignature = function (type, definitions) {
      var isPrimitive, listType;

      if (type instanceof Array) {
        listType = true;
        type = type[0];
      }

      // Convert undefined to string of 'undefined'
      if (typeof type === 'undefined') {
        type = 'undefined';
        isPrimitive = true;

      } else if (definitions[type]){
        // a model def exists?
        type = definitions[type]; /* Model */
        isPrimitive = false;

      } else if (getInlineModel(type)) {
        type = getInlineModel(type); /* Model */
        isPrimitive = false;

      } else {
        // We default to primitive
        isPrimitive = true;
      }

      if (isPrimitive) {
        if (listType) {
          return 'Array[' + type + ']';
        } else {
          return type.toString();
        }
      } else {
        if (listType) {
          return 'Array[' + getModelSignature(type.name, type.definition, type.models, type.modelPropertyMacro) + ']';
        } else {
          return getModelSignature(type.name, type.definition, type.models, type.modelPropertyMacro);
        }
      }
  };

  // copy-pasted from swagger-js
  var createParameterJSONSample = function (type, models) {
    var listType, sampleJson, innerType;
    models = models || {};

    listType = (type instanceof Array);
    innerType = listType ? type[0] : type;

    if(models[innerType]) {
      sampleJson = createJSONSample(models[innerType]);
    } else if (getInlineModel(innerType)){
      sampleJson = createJSONSample(getInlineModel(innerType)); // may return null, if type isn't correct
    }


    if (sampleJson) {
      sampleJson = listType ? [sampleJson] : sampleJson;

      if (typeof sampleJson === 'string') {
        return sampleJson;
      } else if (_.isObject(sampleJson)) {
        var t = sampleJson;

        if (sampleJson instanceof Array && sampleJson.length > 0) {
          t = sampleJson[0];
        }

        if (t.nodeName && typeof t === 'Node') {
          var xmlString = new XMLSerializer().serializeToString(t);

          return formatXml(xmlString);
        } else {
          return JSON.stringify(sampleJson, null, 2);
        }
      } else {
        return sampleJson;
      }
    }
  };

  var wrapTag = function (name, value, attrs) {
    var str, attributes;

    attrs = attrs || [];

    attributes = attrs.map(function (attr) {
      return ' ' + attr.name + '="' + attr.value + '"';
    }).join('');

    if (!name) {
      return getErrorMessage('Node name is not provided');
    }

    str = [
      '<', name,
      attributes,
      '>',
      value,
      '</', name, '>'
    ];

    return str.join('');
  };

  var getName = function (name, xml) {
    var result = name || '';

    xml = xml || {};

    if (xml.name) {
      result = xml.name;
    }

    if (xml.prefix) {
      result = xml.prefix + ':' + result;
    }

    return result;
  };
  
  var getPrefix = function (name, xml) {
    var result = name || '';

    xml = xml || {};

    if (xml.prefix) {
      result = xml.prefix + ':' + result;
    }

    return result;
  };

  var getNamespace = function (xml) {
    var namespace = '';
    var name = 'xmlns';

    xml = xml || {};

    if (xml.namespace) {
      namespace = xml.namespace;
    } else {
      return namespace;
    }

    if (xml.prefix) {
      name += ':' + xml.prefix;
    }

    return {
      name: name,
      value: namespace
    };
  };

  var createArrayXML = function (descriptor) {
    var name = descriptor.name;
    var config = descriptor.config;
    var definition = descriptor.definition;
    var models = descriptor.models;
    var value;
    var items = definition.items;
    var xml = definition.xml || {};
    var namespace = getNamespace(xml);
    var attributes = [];

    if (!items) { return getErrorMessage(); }
<<<<<<< HEAD
    var key = name;
    // If there is a name specified for the array elements, use that for the array elements name | https://github.com/swagger-api/swagger-ui/issues/2577
    if(items.xml && items.xml.name) {
        key = items.xml.name;
    }
=======
    
    // To provide the name for the items from xml.name if it is provided | https://github.com/swagger-api/swagger-core/issues/2047
    var key = name;
    if(items.xml != null && items.xml.name != null) {
        key = items.xml.name;
    }

>>>>>>> 8155330a
    value = createSchemaXML(key, items, models, config);

    if (namespace) {
      attributes.push(namespace);
    }

    if (xml.wrapped) {
      value = wrapTag(name, value, attributes);
    }

    return value;
  };

  var getPrimitiveSignature = function (schema) {
    var type, items;

    schema = schema || {};
    items = schema.items || {};
    type = schema.type || '';

    switch (type) {
      case 'object': return 'Object is not a primitive';
      case 'array' : return 'Array[' + (items.format || items.type) + ']';
      default: return schema.format || type;
    }
  };

  var createPrimitiveXML = function (descriptor) {
    var name = descriptor.name;
    var definition = descriptor.definition;
    var primitivesMap = {
      'string': {
        'date': new Date(1).toISOString().split('T')[0],
        'date-time' : new Date(1).toISOString(),
        'default': 'string'
      },
      'integer': {
        'default': 1
      },
      'number': {
        'default': 1.1
      },
      'boolean': {
        'default': true
      }
    };
    var type = definition.type;
    var format = definition.format;
    var xml = definition.xml || {};
    var namespace = getNamespace(xml);
    var attributes = [];
    var value;

    if (_.keys(primitivesMap).indexOf(type) < 0) { return getErrorMessage(); }

    if (_.isArray(definition.enum)){
      value = definition.enum[0];
    } else {
      value = definition.example || primitivesMap[type][format] || primitivesMap[type].default;
    }

    if (xml.attribute) {
      return {name: name, value: value};
    }

    if (namespace) {
      attributes.push(namespace);
    }

    return wrapTag(name, value, attributes);
  };

  function createObjectXML (descriptor) {
    var name = descriptor.name;
    var definition = descriptor.definition;
    var config = descriptor.config;
    var models = descriptor.models;
    var isParam = descriptor.config.isParam;
    var serializedProperties;
    var attrs = [];
    var properties = definition.properties;
    var additionalProperties = definition.additionalProperties;
    var xml = definition.xml;
    var namespace = getNamespace(xml);

    if (namespace) {
      attrs.push(namespace);
    }   

    if (!properties && !additionalProperties) { return getErrorMessage(); }

    properties = properties || {};

    serializedProperties = _.map(properties, function (prop, key) {
      var xml, result;

      if (isParam && prop.readOnly) {
        return '';
      }

      xml = prop.xml || {};
      //  To provide the name for the object from xml.name if it is provided. If it is not, then it would be derived from the ref | https://github.com/swagger-api/swagger-core/issues/2047
      if(xml != null && xml.name != null) {
          key = xml.name;
      }
      result = createSchemaXML(key, prop, models, config);

      if (xml.attribute) {
        attrs.push(result);
        return '';
      }

      return result;
    }).join('');

    if (additionalProperties) {
      serializedProperties += '<!-- additional elements allowed -->';
    }

    return wrapTag(name, serializedProperties, attrs);
  }

  function getInfiniteLoopMessage (name, loopTo) {
    return wrapTag(name, '<!-- Infinite loop $ref:' + loopTo + ' -->');
  }

  function getErrorMessage (details) {
    details = details ? ': ' + details : '';
    return '<!-- invalid XML' + details + ' -->';
  }

  function createSchemaXML (name, definition, models, config) {
    var $ref = _.isObject(definition) ? definition.$ref : null;
    var output, index;
    config = config || {};
    config.modelsToIgnore = config.modelsToIgnore || [];
   
    var descriptor = _.isString($ref) ? getDescriptorByRef($ref, name, models, config)
        : getDescriptor(name, definition, models, config);
    
    if (!descriptor) {
      return getErrorMessage();
    }

    switch (descriptor.type) {
      case 'array':
        output = createArrayXML(descriptor); break;
      case 'object':
        output = createObjectXML(descriptor); break;
      case 'loop':
        output = getInfiniteLoopMessage(descriptor.name, descriptor.config.loopTo); break;
      default:
        output = createPrimitiveXML(descriptor);
    }

    if ($ref && descriptor.type !== 'loop') {
      index = config.modelsToIgnore.indexOf($ref);
      if (index > -1) {
        config.modelsToIgnore.splice(index, 1);
      }
    }

    return output;
  }

  function Descriptor (name, type, definition, models, config) {
    if (arguments.length < 4) {
      throw new Error();
    }
    this.config = config || {};
    this.config.modelsToIgnore = this.config.modelsToIgnore || [];
    // name is already set by getDescriptorByRef or getDescriptor function depending on the type. Only prefix, if present is needed to be set here | https://github.com/swagger-api/swagger-ui/issues/2577
    this.name = getPrefix(name, definition.xml);
    this.definition = definition;
    this.models = models;
    this.type = type;
  }

  function getDescriptorByRef($ref, name, models, config) {
    var modelType = simpleRef($ref);
    var model = models[modelType] || {};
    var type = model.definition && model.definition.type ? model.definition.type : 'object';
    // If model definition xml name is present, then that will be preferred over model name. This is the case of preferring XmlElement name over XmlRootElement name if XmlElement name is provided | https://github.com/swagger-api/swagger-ui/issues/2577
    if(model.definition.xml && model.definition.xml.name) {
        name = name || model.definition.xml.name || model.name;
    }
    // else only model name will be considered for determination | https://github.com/swagger-api/swagger-ui/issues/2577
    else {
        name = name || model.name;
    }
    
    if (config.modelsToIgnore.indexOf($ref) > -1) {
      type = 'loop';
      config.loopTo = modelType;
    } else {
      config.modelsToIgnore.push($ref);
    }

    if (!model.definition) {
      return null;
    }
    return new Descriptor(name, type, model.definition, models, config);    
  }

  function getDescriptor (name, definition, models, config){
    var type = definition.type || 'object';
    // If definition xml name is present, then that will be preferred over name | https://github.com/swagger-api/swagger-ui/issues/2577
    if(definition.xml && definition.xml.name) {
        name = definition.xml.name || name;
    }
    if (!definition) {
      return null;
    }

    return new Descriptor(name, type, definition, models, config);
  }

  function createXMLSample (name, definition, models, isParam) {
    var prolog = '<?xml version="1.0"?>';

    return formatXml(prolog + createSchemaXML(name, definition, models, { isParam: isParam } ));
  }

  return {
      getModelSignature: getModelSignature,
      createJSONSample: createJSONSample,
      getParameterModelSignature: getParameterModelSignature,
      createParameterJSONSample: createParameterJSONSample,
      createSchemaXML: createSchemaXML,
      createXMLSample: createXMLSample,
      getPrimitiveSignature: getPrimitiveSignature
  };

})();<|MERGE_RESOLUTION|>--- conflicted
+++ resolved
@@ -751,23 +751,12 @@
     var attributes = [];
 
     if (!items) { return getErrorMessage(); }
-<<<<<<< HEAD
     var key = name;
     // If there is a name specified for the array elements, use that for the array elements name | https://github.com/swagger-api/swagger-ui/issues/2577
     if(items.xml && items.xml.name) {
         key = items.xml.name;
     }
-=======
-    
-    // To provide the name for the items from xml.name if it is provided | https://github.com/swagger-api/swagger-core/issues/2047
-    var key = name;
-    if(items.xml != null && items.xml.name != null) {
-        key = items.xml.name;
-    }
-
->>>>>>> 8155330a
     value = createSchemaXML(key, items, models, config);
-
     if (namespace) {
       attributes.push(namespace);
     }
@@ -867,10 +856,6 @@
       }
 
       xml = prop.xml || {};
-      //  To provide the name for the object from xml.name if it is provided. If it is not, then it would be derived from the ref | https://github.com/swagger-api/swagger-core/issues/2047
-      if(xml != null && xml.name != null) {
-          key = xml.name;
-      }
       result = createSchemaXML(key, prop, models, config);
 
       if (xml.attribute) {
