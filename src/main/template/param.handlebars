<td class='code'><label for='{{valueId}}'>{{name}}</label></td>
<td>

	{{#if isBody}}
		{{#if isFile}}
			<input type="file" name='{{name}}' id='{{valueId}}'/>
			<div class="parameter-content-type" />
		{{else}}
			{{#if default}}
<<<<<<< HEAD
				<div class="editor_holder"></div>
		    	<textarea class='body-textarea' name='{{name}}'>{{default}}</textarea>
        <br />
        <div class="parameter-content-type" />
			{{else}}
				<textarea class='body-textarea' name='{{name}}'></textarea>
               	<div class="editor_holder"></div>
=======
				<textarea class='body-textarea' name='{{name}}' id='{{valueId}}'>{{default}}</textarea>
        <br />
        <div class="parameter-content-type" />
			{{else}}
				<textarea class='body-textarea' name='{{name}}' id='{{valueId}}'></textarea>
>>>>>>> 59459a60
				<br />
				<div class="parameter-content-type" />
			{{/if}}
		{{/if}}
	{{else}}
		{{#if isFile}}
			<input type="file" name='{{name}}' id='{{valueId}}'/>
			<div class="parameter-content-type" />
		{{else}}
			{{#renderTextParam this}}
			{{/renderTextParam}}
		{{/if}}
	{{/if}}

</td>
<td class="markdown">{{{description}}}</td>
<td>{{{paramType}}}</td>
<td>
	<span class="model-signature"></span>
</td><|MERGE_RESOLUTION|>--- conflicted
+++ resolved
@@ -7,21 +7,13 @@
 			<div class="parameter-content-type" />
 		{{else}}
 			{{#if default}}
-<<<<<<< HEAD
 				<div class="editor_holder"></div>
-		    	<textarea class='body-textarea' name='{{name}}'>{{default}}</textarea>
-        <br />
-        <div class="parameter-content-type" />
-			{{else}}
-				<textarea class='body-textarea' name='{{name}}'></textarea>
-               	<div class="editor_holder"></div>
-=======
 				<textarea class='body-textarea' name='{{name}}' id='{{valueId}}'>{{default}}</textarea>
         <br />
         <div class="parameter-content-type" />
 			{{else}}
 				<textarea class='body-textarea' name='{{name}}' id='{{valueId}}'></textarea>
->>>>>>> 59459a60
+				<div class="editor_holder"></div>
 				<br />
 				<div class="parameter-content-type" />
 			{{/if}}
