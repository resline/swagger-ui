<td class='code required'><label for='{{valueId}}'>{{name}}</label></td>
<td>
	{{#if isBody}}
		{{#if isFile}}
			<input type="file" name='{{name}}' id='{{valueId}}'/>
		{{else}}
			{{#if default}}
<<<<<<< HEAD
			    <div class="editor_holder"></div>
				<textarea class='body-textarea required' placeholder='(required)' name='{{name}}'>{{default}}</textarea>
        <br />
        <div class="parameter-content-type" />
			{{else}}
				<textarea class='body-textarea required' placeholder='(required)' name='{{name}}'></textarea>
				<div class="editor_holder"></div>
=======
				<textarea class='body-textarea required' placeholder='(required)' name='{{name}}' id="{{valueId}}">{{default}}</textarea>
        <br />
        <div class="parameter-content-type" />
			{{else}}
				<textarea class='body-textarea required' placeholder='(required)' name='{{name}}' id='{{valueId}}'></textarea>
>>>>>>> 59459a60
				<br />
				<div class="parameter-content-type" />
			{{/if}}
		{{/if}}
	{{else}}
		{{#if isFile}}
			<input class='parameter' class='required' type='file' name='{{name}}' id='{{valueId}}'/>
		{{else}}
			{{#renderTextParam this}}
			{{/renderTextParam}}
		{{/if}}
	{{/if}}
</td>
<td>
	<strong><span class="markdown">{{{description}}}</span></strong>
</td>
<td>{{{paramType}}}</td>
<td><span class="model-signature"></span></td><|MERGE_RESOLUTION|>--- conflicted
+++ resolved
@@ -5,21 +5,13 @@
 			<input type="file" name='{{name}}' id='{{valueId}}'/>
 		{{else}}
 			{{#if default}}
-<<<<<<< HEAD
-			    <div class="editor_holder"></div>
-				<textarea class='body-textarea required' placeholder='(required)' name='{{name}}'>{{default}}</textarea>
-        <br />
-        <div class="parameter-content-type" />
-			{{else}}
-				<textarea class='body-textarea required' placeholder='(required)' name='{{name}}'></textarea>
 				<div class="editor_holder"></div>
-=======
 				<textarea class='body-textarea required' placeholder='(required)' name='{{name}}' id="{{valueId}}">{{default}}</textarea>
         <br />
         <div class="parameter-content-type" />
 			{{else}}
 				<textarea class='body-textarea required' placeholder='(required)' name='{{name}}' id='{{valueId}}'></textarea>
->>>>>>> 59459a60
+				<div class="editor_holder"></div>
 				<br />
 				<div class="parameter-content-type" />
 			{{/if}}
