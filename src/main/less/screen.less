--- conflicted
+++ resolved
@@ -140,20 +140,19 @@
     min-height: 30px;
     text-align: center;
     padding-top: 10px;
-<<<<<<< HEAD
-}
+  }
+  
+  .swagger-collapse:before {
+    content: "-";
+  }
 
-.swagger-collapse:before {
-  content: "-";
-}
+  .swagger-expand:before {
+    content: "+";
+  }
 
-.swagger-expand:before {
-  content: "+";
 }
 
 
-}
-=======
-  }
-}
->>>>>>> 63f6edee
+
+
+
