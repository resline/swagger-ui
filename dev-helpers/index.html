--- conflicted
+++ resolved
@@ -8,28 +8,6 @@
   <link rel="stylesheet" type="text/css" href="./swagger-ui.css" >
   <link rel="icon" type="image/png" href="./favicon-32x32.png" sizes="32x32" />
   <link rel="icon" type="image/png" href="./favicon-16x16.png" sizes="16x16" />
-<<<<<<< HEAD
-=======
-  <style>
-    html
-    {
-      box-sizing: border-box;
-      overflow: -moz-scrollbars-vertical;
-      overflow-y: scroll;
-    }
-    *,
-    *:before,
-    *:after
-    {
-      box-sizing: inherit;
-    }
-
-    body {
-      margin:0;
-      background: #fafafa;
-    }
-  </style>
->>>>>>> aab1403b
 </head>
 
 <body>
