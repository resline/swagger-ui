var path = require('path')

var rules = [
  { test: /\.(worker\.js)(\?.*)?$/,
    use: [
      {
        loader: 'worker-loader',
        options: {
          inline: true
        }
      },
      { loader: 'babel-loader' }
    ]
  },
  { test: /\.(jsx)(\?.*)?$/,
    use: [
      { loader: 'react-hot-loader' }, 
      { loader: 'babel-loader' }
    ]
  },
  { test: /\.(css)(\?.*)?$/,
    use: [
      'style-loader',
      'css-loader',
      'postcss-loader'
    ]
  },
  { test: /\.(scss)(\?.*)?$/,
    use: [
      'style-loader',
      'css-loader',
      {
        loader: 'postcss-loader',
        options: { sourceMap: true }
      },
      { loader: 'sass-loader',
        options: {
          outputStyle: 'expanded',
          sourceMap: true,
          sourceMapContents: 'true'
        }
      }
    ]
  },
  { test: /\.(less)(\?.*)?$/,
    use: [
      'style-loader',
      'css-loader',
      {
        loader: 'postcss-loader',
      },
      'less-loader'
    ]
  }
]

module.exports = require("./make-webpack-config")(rules, {
  _special: {
    separateStylesheets: false,
    testSpecName: process.env['TEST_SPEC_NAME']
  },
	devtool: "eval",
  entry: {
    'swagger-ui-bundle': [
<<<<<<< HEAD
      'babel-polyfill',
      './src/core/index.js',
    ],
    'swagger-ui-standalone-preset': [
=======
      './src/polyfills',
      './src/core/index.js'
    ],
    'swagger-ui-standalone-preset': [
      './src/polyfills',
>>>>>>> b2b9e84e
      './src/standalone/index.js',
    ]
  },
  output: {
    pathinfo: true,
    filename: '[name].js',
    library: "[name]",
    libraryTarget: "umd",
    chunkFilename: "[id].js"
  },
  devServer: {
    port: 3200,
    contentBase: path.join(__dirname, 'dev-helpers'),
    publicPath: "/",
    noInfo: true,
    hot: true,
    stats: {
      colors: true
    },
  },
})<|MERGE_RESOLUTION|>--- conflicted
+++ resolved
@@ -62,18 +62,11 @@
 	devtool: "eval",
   entry: {
     'swagger-ui-bundle': [
-<<<<<<< HEAD
-      'babel-polyfill',
-      './src/core/index.js',
-    ],
-    'swagger-ui-standalone-preset': [
-=======
       './src/polyfills',
       './src/core/index.js'
     ],
     'swagger-ui-standalone-preset': [
       './src/polyfills',
->>>>>>> b2b9e84e
       './src/standalone/index.js',
     ]
   },
